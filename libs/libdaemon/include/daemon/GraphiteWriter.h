--- conflicted
+++ resolved
@@ -33,15 +33,6 @@
 	{
 		writeImpl(key_val_vec, timestamp, custom_root_path);
 	}
-<<<<<<< HEAD
-=======
-
-	/// Для облачных демонов удобней использовать
-	/// путь вида prefix.environment.layer.daemon_name.metrica
-	static std::string getPerLayerPath(
-		const std::string & prefix = "one_min",
-		const boost::optional<std::size_t> & layer = {});
->>>>>>> 6d56a3d1
 	
 	/// возвращает путь root_path.server_name
 	static std::string getPerServerPath(const std::string & server_name, const std::string & root_path = "one_min");
