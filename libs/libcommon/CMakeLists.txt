set (CONFIG_COMMON ${CMAKE_CURRENT_BINARY_DIR}/include/common/config_common.h)
configure_file (${CMAKE_CURRENT_SOURCE_DIR}/include/common/config_common.h.in ${CONFIG_COMMON})

add_library (apple_rt
    src/apple_rt.cpp
    include/port/clock.h
)
target_include_directories (apple_rt PUBLIC ${COMMON_INCLUDE_DIR})
if (DEFINED APPLE_HAVE_CLOCK_GETTIME)
    target_compile_definitions(apple_rt PUBLIC -DAPPLE_HAVE_CLOCK_GETTIME=${APPLE_HAVE_CLOCK_GETTIME})
endif ()

add_library (common ${LINK_MODE}
    src/DateLUT.cpp
    src/DateLUTImpl.cpp
    src/preciseExp10.c
    src/shift10.cpp
    src/mremap.cpp
    src/JSON.cpp
    src/getMemoryAmount.cpp
    src/demangle.cpp
    src/setTerminalEcho.cpp

    include/common/Types.h
    include/common/DayNum.h
    include/common/DateLUT.h
    include/common/DateLUTImpl.h
    include/common/LocalDate.h
    include/common/LocalDateTime.h
    include/common/ErrorHandlers.h
    include/common/preciseExp10.h
    include/common/shift10.h
    include/common/mremap.h
    include/common/likely.h
    include/common/logger_useful.h
    include/common/strong_typedef.h
    include/common/JSON.h
    include/common/getMemoryAmount.h
    include/common/demangle.h
    include/common/setTerminalEcho.h
    include/common/find_symbols.h
    include/common/constexpr_helpers.h

    include/ext/bit_cast.h
    include/ext/collection_cast.h
    include/ext/enumerate.h
    include/ext/function_traits.h
    include/ext/identity.h
    include/ext/map.h
    include/ext/range.h
    include/ext/scope_guard.h
    include/ext/size.h
    include/ext/unlock_guard.h
    include/ext/singleton.h

    ${CONFIG_COMMON}
)

# When testing for memory leaks with Valgrind, dont link tcmalloc or jemalloc.

if (USE_JEMALLOC)
    message (STATUS "Link jemalloc: ${JEMALLOC_LIBRARIES}")
    set (MALLOC_LIBRARIES ${JEMALLOC_LIBRARIES})

elseif (USE_TCMALLOC)
    if (DEBUG_TCMALLOC AND NOT GPERFTOOLS_TCMALLOC_MINIMAL_DEBUG)
        message (FATAL_ERROR "Requested DEBUG_TCMALLOC but debug library is not found. You should install Google Perftools. Example: sudo apt-get install libgoogle-perftools-dev")
    endif ()

    if (DEBUG_TCMALLOC AND GPERFTOOLS_TCMALLOC_MINIMAL_DEBUG)
        message (STATUS "Link libtcmalloc_minimal_debug for testing: ${GPERFTOOLS_TCMALLOC_MINIMAL_DEBUG}")
        set (MALLOC_LIBRARIES ${GPERFTOOLS_TCMALLOC_MINIMAL_DEBUG})
    else ()
        message (STATUS "Link libtcmalloc_minimal: ${GPERFTOOLS_TCMALLOC_MINIMAL}")
        set (MALLOC_LIBRARIES ${GPERFTOOLS_TCMALLOC_MINIMAL})
    endif ()
elseif (SANITIZE)
    message (STATUS "Will use ${SANITIZE} sanitizer.")
else ()
    message (WARNING "Non default allocator is disabled. This is not recommended for production Linux builds.")
endif ()

if (USE_INTERNAL_MEMCPY)
    set (MEMCPY_LIBRARIES memcpy)
endif ()

find_package (Threads)

target_include_directories (common BEFORE PRIVATE ${CCTZ_INCLUDE_DIR})
target_include_directories (common PUBLIC ${COMMON_INCLUDE_DIR})

if (NOT USE_INTERNAL_BOOST_LIBRARY)
    target_include_directories (common BEFORE PUBLIC ${Boost_INCLUDE_DIRS})
endif ()




if (USE_LIBCXX)
    if (MAKE_STATIC_LIBRARIES)
        execute_process (COMMAND ${CMAKE_CXX_COMPILER} --print-file-name=libclang_rt.builtins-${CMAKE_SYSTEM_PROCESSOR}.a
            OUTPUT_VARIABLE BUILTINS_LIB_PATH OUTPUT_STRIP_TRAILING_WHITESPACE)
        set (DEFAULT_LIBS -nodefaultlibs
            -Wl,-Bstatic -stdlib=libc++ ${LIBCXX_LIBRARY} ${LIBCXXABI_LIBRARY} gcc_eh ${BUILTINS_LIB_PATH} rt
            -Wl,-Bdynamic dl pthread m c)
    endif ()
endif()


target_link_libraries (common
        PRIVATE
    pocoext
        PUBLIC
    ${Poco_Foundation_LIBRARY}
    ${CITYHASH_LIBRARIES}
        PRIVATE
    ${CCTZ_LIBRARY}
    ${Boost_FILESYSTEM_LIBRARY}
        PUBLIC
    ${Boost_SYSTEM_LIBRARY}
        PRIVATE
    ${DEFAULT_LIBS}
    ${MALLOC_LIBRARIES}
<<<<<<< HEAD
    ${CMAKE_THREAD_LIBS_INIT}
    ${MEMCPY_LIBRARIES}
)
=======
    Threads::Threads
    ${MEMCPY_LIBRARIES})
>>>>>>> 79f92858

if (RT_LIBRARY)
    target_link_libraries (common PRIVATE ${RT_LIBRARY})
endif ()

if (ENABLE_TESTS)
    add_subdirectory (src/tests)
endif ()<|MERGE_RESOLUTION|>--- conflicted
+++ resolved
@@ -94,19 +94,6 @@
 endif ()
 
 
-
-
-if (USE_LIBCXX)
-    if (MAKE_STATIC_LIBRARIES)
-        execute_process (COMMAND ${CMAKE_CXX_COMPILER} --print-file-name=libclang_rt.builtins-${CMAKE_SYSTEM_PROCESSOR}.a
-            OUTPUT_VARIABLE BUILTINS_LIB_PATH OUTPUT_STRIP_TRAILING_WHITESPACE)
-        set (DEFAULT_LIBS -nodefaultlibs
-            -Wl,-Bstatic -stdlib=libc++ ${LIBCXX_LIBRARY} ${LIBCXXABI_LIBRARY} gcc_eh ${BUILTINS_LIB_PATH} rt
-            -Wl,-Bdynamic dl pthread m c)
-    endif ()
-endif()
-
-
 target_link_libraries (common
         PRIVATE
     pocoext
@@ -121,14 +108,8 @@
         PRIVATE
     ${DEFAULT_LIBS}
     ${MALLOC_LIBRARIES}
-<<<<<<< HEAD
-    ${CMAKE_THREAD_LIBS_INIT}
-    ${MEMCPY_LIBRARIES}
-)
-=======
     Threads::Threads
     ${MEMCPY_LIBRARIES})
->>>>>>> 79f92858
 
 if (RT_LIBRARY)
     target_link_libraries (common PRIVATE ${RT_LIBRARY})
