# emacs files
*~
*\#

# auto generated files
*.logrt

build

# callgrind files
callgrind.out.*

# ignore kdevelop files
*.kdev4
*.kdev_include_paths

<<<<<<< HEAD
# ignore Qt-creator files
CMakeLists.txt.user
=======
# Qt Creator files
*.user
>>>>>>> dbf80ef1

# ignore perf output
*/perf.data

# ignore build files
CMakeCache.txt
CMakeFiles
Makefile
cmake_install.cmake
CTestTestfile.cmake
*.a
*.o

# ignore generated files
*-metrika-yandex

test.cpp
utils/compressor/compressor
utils/corrector_utf8/corrector_utf8
utils/iotest/iotest
utils/iotest/iotest_aio
utils/iotest/iotest_nonblock
utils/config-processor/config-processor
CPackConfig.cmake
CPackSourceConfig.cmake
contrib/libpoco/Poco/
contrib/libpoco/bin/
contrib/libpoco/cmake_uninstall.cmake
contrib/libre2/re2_st/
dbms/src/Client/clickhouse-benchmark
dbms/src/Client/clickhouse-client
dbms/src/Client/tests/test-connect
dbms/src/Common/tests/arena_with_free_lists
dbms/src/Common/tests/auto_array
dbms/src/Common/tests/compact_array
dbms/src/Common/tests/hash_table
dbms/src/Common/tests/hashes_test
dbms/src/Common/tests/int_hashes_perf
dbms/src/Common/tests/lru_cache
dbms/src/Common/tests/parallel_aggregation
dbms/src/Common/tests/parallel_aggregation2
dbms/src/Common/tests/radix_sort
dbms/src/Common/tests/shell_command_test
dbms/src/Common/tests/simple_cache
dbms/src/Common/tests/sip_hash
dbms/src/Common/tests/sip_hash_perf
dbms/src/Common/tests/small_table
dbms/src/Core/tests/exception
dbms/src/Core/tests/field
dbms/src/Core/tests/rvo_test
dbms/src/Core/tests/string_pool
dbms/src/DataStreams/tests/aggregating_stream
dbms/src/DataStreams/tests/block_row_transforms
dbms/src/DataStreams/tests/block_tab_separated_streams
dbms/src/DataStreams/tests/collapsing_sorted_stream
dbms/src/DataStreams/tests/expression_stream
dbms/src/DataStreams/tests/filter_stream
dbms/src/DataStreams/tests/filter_stream_hitlog
dbms/src/DataStreams/tests/fork_streams
dbms/src/DataStreams/tests/glue_streams
dbms/src/DataStreams/tests/json_streams
dbms/src/DataStreams/tests/native_streams
dbms/src/DataStreams/tests/sorting_stream
dbms/src/DataStreams/tests/tab_separated_streams
dbms/src/DataStreams/tests/union_stream
dbms/src/DataStreams/tests/union_stream2
dbms/src/DataTypes/tests/data_type_string
dbms/src/DataTypes/tests/data_types_number_fixed
dbms/src/Functions/tests/functions_arithmetic
dbms/src/Functions/tests/logical_functions_performance
dbms/src/Functions/tests/number_traits
dbms/src/IO/tests/async_write
dbms/src/IO/tests/cached_compressed_read_buffer
dbms/src/IO/tests/compressed_buffer
dbms/src/IO/tests/hashing_read_buffer
dbms/src/IO/tests/hashing_write_buffer
dbms/src/IO/tests/io_and_exceptions
dbms/src/IO/tests/io_operators
dbms/src/IO/tests/mempbrk
dbms/src/IO/tests/o_direct_and_dirty_pages
dbms/src/IO/tests/parse_int_perf
dbms/src/IO/tests/parse_int_perf2
dbms/src/IO/tests/read_buffer
dbms/src/IO/tests/read_buffer_aio
dbms/src/IO/tests/read_buffer_perf
dbms/src/IO/tests/read_escaped_string
dbms/src/IO/tests/read_float_perf
dbms/src/IO/tests/read_write_int
dbms/src/IO/tests/valid_utf8
dbms/src/IO/tests/valid_utf8_perf
dbms/src/IO/tests/var_uint
dbms/src/IO/tests/write_buffer
dbms/src/IO/tests/write_buffer_aio
dbms/src/IO/tests/write_buffer_perf
dbms/src/Interpreters/tests/address_patterns
dbms/src/Interpreters/tests/aggregate
dbms/src/Interpreters/tests/compiler_test
dbms/src/Interpreters/tests/create_query
dbms/src/Interpreters/tests/expression
dbms/src/Interpreters/tests/expression_analyzer
dbms/src/Interpreters/tests/hash_map
dbms/src/Interpreters/tests/hash_map2
dbms/src/Interpreters/tests/hash_map3
dbms/src/Interpreters/tests/hash_map_string
dbms/src/Interpreters/tests/hash_map_string_2
dbms/src/Interpreters/tests/hash_map_string_3
dbms/src/Interpreters/tests/hash_map_string_small
dbms/src/Interpreters/tests/in_join_subqueries_preprocessor
dbms/src/Interpreters/tests/logical_expressions_optimizer
dbms/src/Interpreters/tests/select_query
dbms/src/Interpreters/tests/two_level_hash_map
dbms/src/Interpreters/tests/users
dbms/src/Parsers/tests/create_parser
dbms/src/Parsers/tests/select_parser
dbms/src/Server/clickhouse-server
dbms/src/Server/clickhouse-server.init
dbms/src/Storages/tests/hit_log
dbms/src/Storages/tests/merge_tree
dbms/src/Storages/tests/part_checker
dbms/src/Storages/tests/part_name
dbms/src/Storages/tests/pk_condition
dbms/src/Storages/tests/seek_speed_test
dbms/src/Storages/tests/storage_log
dbms/src/Storages/tests/system_numbers
libs/libcommon/src/revision.h
libs/libcommon/src/tests/date_lut2
libs/libcommon/src/tests/date_lut3
libs/libcommon/src/tests/date_lut4
libs/libcommon/src/tests/date_lut_init
libs/libcommon/src/tests/multi_version
libs/libmysqlxx/src/tests/failover
libs/libmysqlxx/src/tests/mysqlxx_test
libs/libzkutil/src/tests/zkutil_expiration_test
libs/libzkutil/src/tests/zkutil_test
libs/libzkutil/src/tests/zkutil_test_async
libs/libzkutil/src/tests/zkutil_test_commands
libs/libzkutil/src/tests/zkutil_test_lock
libs/libzkutil/src/tests/zkutil_zookeeper_holder
utils/zookeeper-create-entry-to-download-part/zookeeper-create-entry-to-download-part
utils/zookeeper-dump-tree/zookeeper-dump-tree
utils/zookeeper-remove-by-list/zookeeper-remove-by-list
dbms/src/Storages/tests/remove_symlink_directory
dbms/tests/queries/1_stateful
debian/control
debian/copyright
debian/tmp/
libs/libcommon/src/tests/json_test
utils/compressor/zstd_test
utils/wikistat-loader/wikistat-loader
dbms/src/Common/tests/pod_array
debian/clickhouse-benchmark/
debian/clickhouse-client/
debian/clickhouse-server-base/
debian/clickhouse-server-common/
debian/clickhouse-server-metrika/
debian/files

dbms/src/Server/data/*
dbms/src/Server/metadata/*
dbms/src/Server/status
config-9001.xml

*-preprocessed.xml

core
vgcore*

*.install
*.deb
*.build
*.upload
*.changes
build-stamp
configure-stamp
debian/changelog
debian/*.debhelper.log
debian/*.cron.d
debian/*.init
debian/*.debhelper
debian/*.substvars

*.bin
*.mrk

.dupload.conf

# Netbeans project files
nbproject/*

# JetBrains project files
.idea

# Microsoft Visual Studio Code
.vscode

config-preprocessed.xml

# Protobuf
*.pb.cpp
*.pb.h

# Ignore symlink to private repository
/private<|MERGE_RESOLUTION|>--- conflicted
+++ resolved
@@ -14,13 +14,8 @@
 *.kdev4
 *.kdev_include_paths
 
-<<<<<<< HEAD
-# ignore Qt-creator files
-CMakeLists.txt.user
-=======
 # Qt Creator files
 *.user
->>>>>>> dbf80ef1
 
 # ignore perf output
 */perf.data
