TSKV
----

Похож на TabSeparated, но выводит значения в формате name=value. Имена экранируются так же, как строки в формате TabSeparated и, дополнительно, экранируется также символ =.
<<<<<<< HEAD
=======

>>>>>>> 49c5b997
.. code-block:: text

  SearchPhrase=   count()=8267016
  SearchPhrase=интерьер ванной комнаты    count()=2166
  SearchPhrase=яндекс     count()=1655
  SearchPhrase=весна 2014 мода    count()=1549
  SearchPhrase=фриформ фото       count()=1480
  SearchPhrase=анджелина джоли    count()=1245
  SearchPhrase=омск       count()=1112
  SearchPhrase=фото собак разных пород    count()=1091
  SearchPhrase=дизайн штор        count()=1064
  SearchPhrase=баку       count()=1000

При большом количестве маленьких столбцов, этот формат существенно неэффективен, и обычно нет причин его использовать. Он реализован, так как используется в некоторых отделах Яндекса.

Поддерживается как вывод, так и парсинг данных в этом формате. При парсинге, поддерживается расположение значений разных столбцов в произвольном порядке. Допустимо отсутствие некоторых значений - тогда они воспринимаются как равные значениям по умолчанию. При этом, в качестве значений по умолчанию используются нули, пустые строки и не поддерживаются сложные значения по умолчанию, которые могут быть заданы в таблице.

При парсинге, в качестве дополнительного поля, может присутствовать ``tskv`` без знака равенства и без значения. Это поле игнорируется.<|MERGE_RESOLUTION|>--- conflicted
+++ resolved
@@ -2,10 +2,7 @@
 ----
 
 Похож на TabSeparated, но выводит значения в формате name=value. Имена экранируются так же, как строки в формате TabSeparated и, дополнительно, экранируется также символ =.
-<<<<<<< HEAD
-=======
 
->>>>>>> 49c5b997
 .. code-block:: text
 
   SearchPhrase=   count()=8267016
