--- conflicted
+++ resolved
@@ -9,10 +9,7 @@
 Если узла, указанного в path не существует, то будет брошено исключение.
 
 Столбцы:
-<<<<<<< HEAD
-=======
 
->>>>>>> f68955fb
 .. code-block:: text
 
   name String          - имя узла
