system.functions
----------------

Содержит информацию об обычных и агрегатных функциях.

Столбцы:
<<<<<<< HEAD
=======

>>>>>>> f68955fb
.. code-block:: text

  name String           - имя функции
  is_aggregate UInt8    - является ли функция агрегатной<|MERGE_RESOLUTION|>--- conflicted
+++ resolved
@@ -4,10 +4,7 @@
 Содержит информацию об обычных и агрегатных функциях.
 
 Столбцы:
-<<<<<<< HEAD
-=======
 
->>>>>>> f68955fb
 .. code-block:: text
 
   name String           - имя функции
