--- conflicted
+++ resolved
@@ -3,10 +3,7 @@
 Contains information about merges currently in process for tables in the MergeTree family.
 
 Columns:
-<<<<<<< HEAD
-=======
 
->>>>>>> f68955fb
 .. code-block:: text
 
   database String                    - Name of the database the table is located in.
