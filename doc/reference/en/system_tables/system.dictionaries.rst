--- conflicted
+++ resolved
@@ -4,10 +4,7 @@
 Contains information about external dictionaries.
 
 Columns:
-<<<<<<< HEAD
-=======
 
->>>>>>> 49c5b997
 .. code-block:: text
 
   name String                   - Dictionary name.
