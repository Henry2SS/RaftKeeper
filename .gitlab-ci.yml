--- conflicted
+++ resolved
@@ -34,24 +34,13 @@
     - export CLICKHOUSE_TESTS_ODBC_BRIDGE_BIN_PATH=$build_dir/programs/clickhouse-odbc-bridge
     - export CLICKHOUSE_TESTS_SERVER_BIN_PATH=$build_dir/programs/clickhouse
     - export CLICKHOUSE_TESTS_CLIENT_BIN_PATH=$build_dir/programs/clickhouse
-<<<<<<< HEAD
     - export CLICKHOUSE_TESTS_BASE_CONFIG_DIR=$build_dir/../programs/service
     - ./runner 'test_servicekeeper* -ss'
     - echo "Integration test finished."
-=======
-    - export CLICKHOUSE_TESTS_BASE_CONFIG_DIR=$build_dir/../programs/server
-    - ./runner 'test_servicekeeper_back_to_back -ss'
-    - rm -r __pycache__ .pytest_cache/
-    - ./runner 'test_servicekeeper_multinode_ch_cluster -ss'
-    - rm -r __pycache__ .pytest_cache/
-    - ./runner 'test_servicekeeper_multinode_simple -ss'
-    - rm -r __pycache__ .pytest_cache/
-    - echo "Integration test finished."
 
 
-    - echo "Start performance test."
-    - cd ../../benchmark/raft-benchmark
-    - mvn clean compile package
-    - cd ../../tests/integration
-    - ./runner 'test_servicekeeper_performance -ss'
->>>>>>> cb52ba3d
+#    - echo "Start performance test."
+#    - cd ../../benchmark/raft-benchmark
+#    - mvn clean compile package
+#    - cd ../../tests/integration
+#    - ./runner 'test_servicekeeper_performance -ss'