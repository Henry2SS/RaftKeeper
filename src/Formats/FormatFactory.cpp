#include <Formats/FormatFactory.h>

#include <algorithm>
#include <Common/Exception.h>
#include <Interpreters/Context.h>
#include <Core/Settings.h>
#include <DataStreams/MaterializingBlockOutputStream.h>
#include <DataStreams/ParallelParsingBlockInputStream.h>
#include <Formats/FormatSettings.h>
#include <Processors/Formats/IRowInputFormat.h>
#include <Processors/Formats/InputStreamFromInputFormat.h>
#include <Processors/Formats/OutputStreamToOutputFormat.h>
#include <DataStreams/SquashingBlockOutputStream.h>
#include <DataStreams/NativeBlockInputStream.h>
#include <Processors/Formats/Impl/ValuesBlockInputFormat.h>
#include <Processors/Formats/Impl/MySQLOutputFormat.h>
#include <Processors/Formats/Impl/PostgreSQLOutputFormat.h>
#include <Poco/URI.h>

#if !defined(ARCADIA_BUILD)
#    include <Common/config.h>
#endif

namespace DB
{

namespace ErrorCodes
{
    extern const int UNKNOWN_FORMAT;
    extern const int LOGICAL_ERROR;
    extern const int FORMAT_IS_NOT_SUITABLE_FOR_INPUT;
    extern const int FORMAT_IS_NOT_SUITABLE_FOR_OUTPUT;
}

const FormatFactory::Creators & FormatFactory::getCreators(const String & name) const
{
    auto it = dict.find(name);
    if (dict.end() != it)
        return it->second;
    throw Exception("Unknown format " + name, ErrorCodes::UNKNOWN_FORMAT);
}


static FormatSettings getInputFormatSetting(const Settings & settings, const Context & context)
{
    FormatSettings format_settings;
    format_settings.csv.delimiter = settings.format_csv_delimiter;
    format_settings.csv.allow_single_quotes = settings.format_csv_allow_single_quotes;
    format_settings.csv.allow_double_quotes = settings.format_csv_allow_double_quotes;
    format_settings.csv.unquoted_null_literal_as_null = settings.input_format_csv_unquoted_null_literal_as_null;
    format_settings.csv.empty_as_default = settings.input_format_defaults_for_omitted_fields;
    format_settings.null_as_default = settings.input_format_null_as_default;
    format_settings.values.interpret_expressions = settings.input_format_values_interpret_expressions;
    format_settings.values.deduce_templates_of_expressions = settings.input_format_values_deduce_templates_of_expressions;
    format_settings.values.accurate_types_of_literals = settings.input_format_values_accurate_types_of_literals;
    format_settings.with_names_use_header = settings.input_format_with_names_use_header;
    format_settings.skip_unknown_fields = settings.input_format_skip_unknown_fields;
    format_settings.import_nested_json = settings.input_format_import_nested_json;
    format_settings.date_time_input_format = settings.date_time_input_format;
    format_settings.input_allow_errors_num = settings.input_format_allow_errors_num;
    format_settings.input_allow_errors_ratio = settings.input_format_allow_errors_ratio;
    format_settings.template_settings.resultset_format = settings.format_template_resultset;
    format_settings.template_settings.row_format = settings.format_template_row;
    format_settings.template_settings.row_between_delimiter = settings.format_template_rows_between_delimiter;
    format_settings.tsv.empty_as_default = settings.input_format_tsv_empty_as_default;
    format_settings.schema.format_schema = settings.format_schema;
    format_settings.schema.format_schema_path = context.getFormatSchemaPath();
    format_settings.schema.is_server = context.hasGlobalContext() && (context.getGlobalContext().getApplicationType() == Context::ApplicationType::SERVER);
    format_settings.custom.result_before_delimiter = settings.format_custom_result_before_delimiter;
    format_settings.custom.result_after_delimiter = settings.format_custom_result_after_delimiter;
    format_settings.custom.escaping_rule = settings.format_custom_escaping_rule;
    format_settings.custom.field_delimiter = settings.format_custom_field_delimiter;
    format_settings.custom.row_before_delimiter = settings.format_custom_row_before_delimiter;
    format_settings.custom.row_after_delimiter = settings.format_custom_row_after_delimiter;
    format_settings.custom.row_between_delimiter = settings.format_custom_row_between_delimiter;
    format_settings.regexp.regexp = settings.format_regexp;
    format_settings.regexp.escaping_rule = settings.format_regexp_escaping_rule;
    format_settings.regexp.skip_unmatched = settings.format_regexp_skip_unmatched;

    /// Validate avro_schema_registry_url with RemoteHostFilter when non-empty and in Server context
    if (context.hasGlobalContext() && (context.getGlobalContext().getApplicationType() == Context::ApplicationType::SERVER))
    {
        const Poco::URI & avro_schema_registry_url = settings.format_avro_schema_registry_url;
        if (!avro_schema_registry_url.empty())
            context.getRemoteHostFilter().checkURL(avro_schema_registry_url);
    }
    format_settings.avro.schema_registry_url = settings.format_avro_schema_registry_url.toString();

    return format_settings;
}

static FormatSettings getOutputFormatSetting(const Settings & settings, const Context & context)
{
    FormatSettings format_settings;
    format_settings.enable_streaming = settings.output_format_enable_streaming;
    format_settings.json.quote_64bit_integers = settings.output_format_json_quote_64bit_integers;
    format_settings.json.quote_denormals = settings.output_format_json_quote_denormals;
    format_settings.json.escape_forward_slashes = settings.output_format_json_escape_forward_slashes;
    format_settings.csv.delimiter = settings.format_csv_delimiter;
    format_settings.csv.allow_single_quotes = settings.format_csv_allow_single_quotes;
    format_settings.csv.allow_double_quotes = settings.format_csv_allow_double_quotes;
    format_settings.csv.crlf_end_of_line = settings.output_format_csv_crlf_end_of_line;
    format_settings.pretty.max_rows = settings.output_format_pretty_max_rows;
    format_settings.pretty.max_column_pad_width = settings.output_format_pretty_max_column_pad_width;
    format_settings.pretty.max_value_width = settings.output_format_pretty_max_value_width;
    format_settings.pretty.color = settings.output_format_pretty_color;
    format_settings.template_settings.resultset_format = settings.format_template_resultset;
    format_settings.template_settings.row_format = settings.format_template_row;
    format_settings.template_settings.row_between_delimiter = settings.format_template_rows_between_delimiter;
    format_settings.tsv.crlf_end_of_line = settings.output_format_tsv_crlf_end_of_line;
    format_settings.write_statistics = settings.output_format_write_statistics;
    format_settings.parquet.row_group_size = settings.output_format_parquet_row_group_size;
    format_settings.schema.format_schema = settings.format_schema;
    format_settings.schema.format_schema_path = context.getFormatSchemaPath();
    format_settings.schema.is_server = context.hasGlobalContext() && (context.getGlobalContext().getApplicationType() == Context::ApplicationType::SERVER);
    format_settings.custom.result_before_delimiter = settings.format_custom_result_before_delimiter;
    format_settings.custom.result_after_delimiter = settings.format_custom_result_after_delimiter;
    format_settings.custom.escaping_rule = settings.format_custom_escaping_rule;
    format_settings.custom.field_delimiter = settings.format_custom_field_delimiter;
    format_settings.custom.row_before_delimiter = settings.format_custom_row_before_delimiter;
    format_settings.custom.row_after_delimiter = settings.format_custom_row_after_delimiter;
    format_settings.custom.row_between_delimiter = settings.format_custom_row_between_delimiter;
    format_settings.avro.output_codec = settings.output_format_avro_codec;
    format_settings.avro.output_sync_interval = settings.output_format_avro_sync_interval;

    return format_settings;
}


BlockInputStreamPtr FormatFactory::getInput(
    const String & name,
    ReadBuffer & buf,
    const Block & sample,
    const Context & context,
    UInt64 max_block_size,
    ReadCallback callback) const
{
    if (name == "Native")
        return std::make_shared<NativeBlockInputStream>(buf, sample, 0);

    if (!getCreators(name).input_processor_creator)
    {
        const auto & input_getter = getCreators(name).input_creator;
        if (!input_getter)
            throw Exception("Format " + name + " is not suitable for input", ErrorCodes::FORMAT_IS_NOT_SUITABLE_FOR_INPUT);

        const Settings & settings = context.getSettingsRef();
        FormatSettings format_settings = getInputFormatSetting(settings, context);

        return input_getter(buf, sample, max_block_size, callback ? callback : ReadCallback(), format_settings);
    }

    const Settings & settings = context.getSettingsRef();
    const auto & file_segmentation_engine = getCreators(name).file_segmentation_engine;

    // Doesn't make sense to use parallel parsing with less than four threads
    // (segmentator + two parsers + reader).
    bool parallel_parsing = settings.input_format_parallel_parsing && file_segmentation_engine && settings.max_threads >= 4;

    if (parallel_parsing && name == "JSONEachRow")
    {
        /// FIXME ParallelParsingBlockInputStream doesn't support formats with non-trivial readPrefix() and readSuffix()

        /// For JSONEachRow we can safely skip whitespace characters
        skipWhitespaceIfAny(buf);
        if (buf.eof() || *buf.position() == '[')
            parallel_parsing = false; /// Disable it for JSONEachRow if data is in square brackets (see JSONEachRowRowInputFormat)
    }

    if (parallel_parsing)
    {
        const auto & input_getter = getCreators(name).input_processor_creator;
        if (!input_getter)
            throw Exception("Format " + name + " is not suitable for input", ErrorCodes::FORMAT_IS_NOT_SUITABLE_FOR_INPUT);

        FormatSettings format_settings = getInputFormatSetting(settings, context);

        RowInputFormatParams row_input_format_params;
        row_input_format_params.max_block_size = max_block_size;
        row_input_format_params.allow_errors_num = format_settings.input_allow_errors_num;
        row_input_format_params.allow_errors_ratio = format_settings.input_allow_errors_ratio;
        row_input_format_params.callback = std::move(callback);
        row_input_format_params.max_execution_time = settings.max_execution_time;
        row_input_format_params.timeout_overflow_mode = settings.timeout_overflow_mode;

        auto input_creator_params = ParallelParsingBlockInputStream::InputCreatorParams{sample, row_input_format_params, format_settings};
        ParallelParsingBlockInputStream::Params params{buf, input_getter,
            input_creator_params, file_segmentation_engine,
            static_cast<int>(settings.max_threads),
            settings.min_chunk_bytes_for_parallel_parsing};
        return std::make_shared<ParallelParsingBlockInputStream>(params);
    }

    auto format = getInputFormat(name, buf, sample, context, max_block_size, std::move(callback));
    return std::make_shared<InputStreamFromInputFormat>(std::move(format));
}


BlockOutputStreamPtr FormatFactory::getOutput(
    const String & name, WriteBuffer & buf, const Block & sample, const Context & context, WriteCallback callback) const
{
    if (name == "PrettyCompactMonoBlock")
    {
        /// TODO: rewrite
        auto format = getOutputFormat("PrettyCompact", buf, sample, context);
        auto res = std::make_shared<SquashingBlockOutputStream>(
                std::make_shared<OutputStreamToOutputFormat>(format),
                sample, context.getSettingsRef().output_format_pretty_max_rows, 0);

        res->disableFlush();

        return std::make_shared<MaterializingBlockOutputStream>(res, sample);
    }

    if (!getCreators(name).output_processor_creator)
    {
        const auto & output_getter = getCreators(name).output_creator;
        if (!output_getter)
            throw Exception("Format " + name + " is not suitable for output", ErrorCodes::FORMAT_IS_NOT_SUITABLE_FOR_OUTPUT);

        const Settings & settings = context.getSettingsRef();
        FormatSettings format_settings = getOutputFormatSetting(settings, context);

        /**  Materialization is needed, because formats can use the functions `IDataType`,
          *  which only work with full columns.
          */
        return std::make_shared<MaterializingBlockOutputStream>(
                output_getter(buf, sample, std::move(callback), format_settings), sample);
    }

    auto format = getOutputFormat(name, buf, sample, context, std::move(callback));
    return std::make_shared<MaterializingBlockOutputStream>(std::make_shared<OutputStreamToOutputFormat>(format), sample);
}


InputFormatPtr FormatFactory::getInputFormat(
    const String & name,
    ReadBuffer & buf,
    const Block & sample,
    const Context & context,
    UInt64 max_block_size,
    ReadCallback callback) const
{
    const auto & input_getter = getCreators(name).input_processor_creator;
    if (!input_getter)
        throw Exception("Format " + name + " is not suitable for input", ErrorCodes::FORMAT_IS_NOT_SUITABLE_FOR_INPUT);

    const Settings & settings = context.getSettingsRef();
    FormatSettings format_settings = getInputFormatSetting(settings, context);

    RowInputFormatParams params;
    params.max_block_size = max_block_size;
    params.allow_errors_num = format_settings.input_allow_errors_num;
    params.allow_errors_ratio = format_settings.input_allow_errors_ratio;
    params.callback = std::move(callback);
    params.max_execution_time = settings.max_execution_time;
    params.timeout_overflow_mode = settings.timeout_overflow_mode;

    auto format = input_getter(buf, sample, params, format_settings);

    /// It's a kludge. Because I cannot remove context from values format.
    if (auto * values = typeid_cast<ValuesBlockInputFormat *>(format.get()))
        values->setContext(context);

    return format;
}


OutputFormatPtr FormatFactory::getOutputFormat(
    const String & name, WriteBuffer & buf, const Block & sample, const Context & context, WriteCallback callback) const
{
    const auto & output_getter = getCreators(name).output_processor_creator;
    if (!output_getter)
        throw Exception("Format " + name + " is not suitable for output", ErrorCodes::FORMAT_IS_NOT_SUITABLE_FOR_OUTPUT);

    const Settings & settings = context.getSettingsRef();
    FormatSettings format_settings = getOutputFormatSetting(settings, context);

    /** TODO: Materialization is needed, because formats can use the functions `IDataType`,
      *  which only work with full columns.
      */
    auto format = output_getter(buf, sample, std::move(callback), format_settings);

    /// Enable auto-flush for streaming mode. Currently it is needed by INSERT WATCH query.
    if (format_settings.enable_streaming)
        format->setAutoFlush();

    /// It's a kludge. Because I cannot remove context from MySQL format.
    if (auto * mysql = typeid_cast<MySQLOutputFormat *>(format.get()))
        mysql->setContext(context);

    return format;
}


void FormatFactory::registerInputFormat(const String & name, InputCreator input_creator)
{
    auto & target = dict[name].input_creator;
    if (target)
        throw Exception("FormatFactory: Input format " + name + " is already registered", ErrorCodes::LOGICAL_ERROR);
    target = std::move(input_creator);
}

void FormatFactory::registerOutputFormat(const String & name, OutputCreator output_creator)
{
    auto & target = dict[name].output_creator;
    if (target)
        throw Exception("FormatFactory: Output format " + name + " is already registered", ErrorCodes::LOGICAL_ERROR);
    target = std::move(output_creator);
}

void FormatFactory::registerInputFormatProcessor(const String & name, InputProcessorCreator input_creator)
{
    auto & target = dict[name].input_processor_creator;
    if (target)
        throw Exception("FormatFactory: Input format " + name + " is already registered", ErrorCodes::LOGICAL_ERROR);
    target = std::move(input_creator);
}

void FormatFactory::registerOutputFormatProcessor(const String & name, OutputProcessorCreator output_creator)
{
    auto & target = dict[name].output_processor_creator;
    if (target)
        throw Exception("FormatFactory: Output format " + name + " is already registered", ErrorCodes::LOGICAL_ERROR);
    target = std::move(output_creator);
}

void FormatFactory::registerFileSegmentationEngine(const String & name, FileSegmentationEngine file_segmentation_engine)
{
    auto & target = dict[name].file_segmentation_engine;
    if (target)
        throw Exception("FormatFactory: File segmentation engine " + name + " is already registered", ErrorCodes::LOGICAL_ERROR);
    target = std::move(file_segmentation_engine);
}

FormatFactory::FormatFactory()
{
    registerInputFormatNative(*this);
    registerOutputFormatNative(*this);

    registerOutputFormatProcessorJSONEachRowWithProgress(*this);

    registerInputFormatProcessorNative(*this);
    registerOutputFormatProcessorNative(*this);
    registerInputFormatProcessorRowBinary(*this);
    registerOutputFormatProcessorRowBinary(*this);
    registerInputFormatProcessorTabSeparated(*this);
    registerOutputFormatProcessorTabSeparated(*this);
    registerInputFormatProcessorValues(*this);
    registerOutputFormatProcessorValues(*this);
    registerInputFormatProcessorCSV(*this);
    registerOutputFormatProcessorCSV(*this);
    registerInputFormatProcessorTSKV(*this);
    registerOutputFormatProcessorTSKV(*this);
    registerInputFormatProcessorJSONEachRow(*this);
    registerOutputFormatProcessorJSONEachRow(*this);
    registerInputFormatProcessorJSONCompactEachRow(*this);
    registerOutputFormatProcessorJSONCompactEachRow(*this);
    registerInputFormatProcessorProtobuf(*this);
    registerOutputFormatProcessorProtobuf(*this);
#if !defined(ARCADIA_BUILD)
    registerInputFormatProcessorCapnProto(*this);
    registerInputFormatProcessorORC(*this);
    registerInputFormatProcessorParquet(*this);
    registerOutputFormatProcessorParquet(*this);
    registerInputFormatProcessorArrow(*this);
    registerOutputFormatProcessorArrow(*this);
    registerInputFormatProcessorAvro(*this);
    registerOutputFormatProcessorAvro(*this);
#endif
    registerInputFormatProcessorTemplate(*this);
    registerOutputFormatProcessorTemplate(*this);
    registerInputFormatProcessorRegexp(*this);
    registerInputFormatProcessorMsgPack(*this);
    registerOutputFormatProcessorMsgPack(*this);
    registerInputFormatProcessorJSONAsString(*this);

    registerFileSegmentationEngineTabSeparated(*this);
    registerFileSegmentationEngineCSV(*this);
    registerFileSegmentationEngineJSONEachRow(*this);
    registerFileSegmentationEngineRegexp(*this);
    registerFileSegmentationEngineJSONAsString(*this);

    registerOutputFormatNull(*this);

    registerOutputFormatProcessorPretty(*this);
    registerOutputFormatProcessorPrettyCompact(*this);
    registerOutputFormatProcessorPrettySpace(*this);
    registerOutputFormatProcessorVertical(*this);
    registerOutputFormatProcessorJSON(*this);
    registerOutputFormatProcessorJSONCompact(*this);
    registerOutputFormatProcessorXML(*this);
    registerOutputFormatProcessorODBCDriver(*this);
    registerOutputFormatProcessorODBCDriver2(*this);
    registerOutputFormatProcessorNull(*this);
    registerOutputFormatProcessorMySQLWire(*this);
    registerOutputFormatProcessorMarkdown(*this);
<<<<<<< HEAD
    registerOutputFormatProcessorORC(*this);
=======
    registerOutputFormatProcessorPostgreSQLWire(*this);
>>>>>>> a59aad5b
}

FormatFactory & FormatFactory::instance()
{
    static FormatFactory ret;
    return ret;
}

}<|MERGE_RESOLUTION|>--- conflicted
+++ resolved
@@ -395,11 +395,8 @@
     registerOutputFormatProcessorNull(*this);
     registerOutputFormatProcessorMySQLWire(*this);
     registerOutputFormatProcessorMarkdown(*this);
-<<<<<<< HEAD
     registerOutputFormatProcessorORC(*this);
-=======
     registerOutputFormatProcessorPostgreSQLWire(*this);
->>>>>>> a59aad5b
 }
 
 FormatFactory & FormatFactory::instance()
