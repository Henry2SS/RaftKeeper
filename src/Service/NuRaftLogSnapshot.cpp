--- conflicted
+++ resolved
@@ -20,7 +20,7 @@
 
 namespace DB
 {
-<<<<<<< HEAD
+
 namespace ErrorCodes
 {
 extern const int LOGICAL_ERROR;
@@ -30,13 +30,7 @@
 extern const int CANNOT_CLOSE_FILE;
 extern const int CHECKSUM_DOESNT_MATCH;
 extern const int CORRUPTED_DATA;
-=======
-
-namespace ErrorCodes
-{
-    extern const int UNKNOWN_FORMAT_VERSION;
-    extern const int BROTLI_WRITE_FAILED;
->>>>>>> 45d25cb3
+extern const int UNKNOWN_FORMAT_VERSION;
 }
 
 using nuraft::cs_new;
@@ -429,12 +423,10 @@
     auto session_it = storage.session_and_timeout.begin();
     UInt32 node_index = 1;
     size_t file_size = 0;
-<<<<<<< HEAD
+
     UInt32 checksum = 0;
-    while (node_index <= session_timeout.size())
-=======
+
     while (node_index <= storage.session_and_timeout.size())
->>>>>>> 45d25cb3
     {
         //first node
         if (node_index % save_batch_size == 1)
@@ -448,9 +440,8 @@
         WriteBufferFromNuraftBuffer out;
         Coordination::write(session_it->first, out); //SessionID
         Coordination::write(session_it->second, out); //Timeout_ms
-<<<<<<< HEAD
+
         LOG_TRACE(log, "SessionID {}, Timeout_ms {}", session_it->first, session_it->second);
-=======
 
         if (version >= V1)
         {
@@ -466,7 +457,6 @@
             }
         }
 
->>>>>>> 45d25cb3
         ptr<buffer> buf = out.getBuffer();
         buf->pos(0);
         data_pb->set_data(std::string(reinterpret_cast<char *>(buf->data_begin()), buf->size()));
@@ -489,19 +479,16 @@
         node_index++;
     }
 
-<<<<<<< HEAD
-=======
     LOG_INFO(
         log, "Finish create sessions object, object path {}, sessions count {}, file size {}", obj_path, storage.session_and_timeout.size(), file_size);
 
->>>>>>> 45d25cb3
     if (snap_fd > 0)
     {
         file_size += writeTailAndClose(snap_fd, checksum);
     }
 
     LOG_INFO(
-        log, "Finish create sessions object, object path {}, sessions count {}, file size {}", obj_path, session_timeout.size(), file_size);
+        log, "Finish create sessions object, object path {}, sessions count {}, file size {}", obj_path, storage.session_and_timeout.size(), file_size);
 }
 
 //Save map<string, string> or map<string, uint64>
@@ -573,7 +560,7 @@
 
     if (snap_fd > 0)
     {
-        ::close(snap_fd);
+        file_size += writeTailAndClose(snap_fd, checksum);
     }
 }
 
@@ -581,7 +568,7 @@
 {
     Poco::Logger * log = &(Poco::Logger::get("KeeperSnapshotStore"));
     ptr<SnapshotBatchPB> batch_pb;
-    int snap_fd = openFileForWrite(obj_path);
+    int snap_fd = openFileAndWriteHeader(obj_path, CURRENT_SNAPSHOT_VERSION);
     if (snap_fd > 0)
     {
         LOG_INFO(log, "Create acl map object, path {}", obj_path);
@@ -596,6 +583,8 @@
     auto acl_it = acl_map.begin();
     UInt32 node_index = 1;
     size_t file_size = 0;
+    UInt32 checksum = 0;
+
     while (node_index <= acl_map.size())
     {
         //first node
@@ -629,19 +618,17 @@
         //last node, save to file
         if (node_index % save_batch_size == 0 || node_index == acl_map.size())
         {
-            auto ret = saveBatch(snap_fd, batch_pb, obj_path);
-            if (ret > 0)
-            {
-                file_size += ret;
+            auto [save_size, new_checksum] = saveBatchAndUpdateCheckSum(snap_fd, batch_pb, obj_path, checksum);
+            checksum = new_checksum;
+            if (save_size > 0)
+            {
+                file_size += save_size;
             }
             else
             {
-                if (snap_fd > 0)
-                {
-                    ::close(snap_fd);
-                }
-                throw Exception(ErrorCodes::BROTLI_WRITE_FAILED, "saveBatch error {}", obj_path);
-            }
+                break;
+            }
+
         }
         acl_it++;
         node_index++;
@@ -656,14 +643,10 @@
     }
 }
 
-
 void KeeperSnapshotStore::getObjectPath(ulong object_id, std::string & obj_path)
 {
     char path_buf[1024];
-    if (version >= V1)
-        snprintf(path_buf, 1024, SNAPSHOT_FILE_NAME_V1, curr_time.c_str(), last_log_index, last_log_term, object_id);
-    else if (version == V0)
-        snprintf(path_buf, 1024, SNAPSHOT_FILE_NAME, curr_time.c_str(), last_log_index, object_id);
+    snprintf(path_buf, 1024, SNAPSHOT_FILE_NAME, curr_time.c_str(), last_log_index, object_id);
     obj_path = path_buf;
     obj_path = snap_dir + "/" + obj_path;
 }
@@ -673,32 +656,6 @@
     auto it1 = file_name.find("_");
     auto it2 = file_name.find("_", it1 + 1);
     time = file_name.substr(it1 + 1, it2 - it1);
-}
-
-bool KeeperSnapshotStore::writeSnapshotVersion(const SnapshotVersion version_) const
-{
-    int snap_version_fd = openFileForWrite(snap_dir + "/snapshot_version_" + curr_time);
-    auto snap_version = static_cast<uint8_t>(version_);
-    errno = 0;
-    ssize_t ret = pwrite(snap_version_fd, &snap_version, sizeof(uint8_t), 0);
-    if (ret < ssize_t(sizeof(uint8_t)))
-    {
-        LOG_ERROR(log, "Write snapshot_version file error {}, ret {}", strerror(errno), ret);
-        return false;
-    }
-    else
-        LOG_INFO(log, "Write snapshot_version {}, file {}", snap_version, "snapshot_version_" + curr_time);
-
-    if (::fsync(snap_version_fd) == -1)
-    {
-        LOG_ERROR(log, "fsync snapshot_version file error {}, ret {}", strerror(errno), ret);
-    }
-    if (::close(snap_version_fd) == -1)
-    {
-        LOG_ERROR(log, "close snapshot_version file error {}, ret {}", strerror(errno), ret);
-        return false;
-    }
-    return true;
 }
 
 size_t KeeperSnapshotStore::createObjects(SvsKeeperStorage & storage)
@@ -753,9 +710,6 @@
     }
 
     UInt32 batch_size = save_batch_size;
-
-    if (!writeSnapshotVersion(version))
-        return -1;
 
     ThreadPool container_thread_pool(SNAPSHOT_THREAD_NUM + 1);
     for (UInt32 thread_idx = 0; thread_idx < SNAPSHOT_THREAD_NUM; thread_idx++)
@@ -954,11 +908,11 @@
                     {
                         Coordination::read(key, in);
                         Coordination::read(node->data, in);
-                        if (version >= SnapshotVersion::V1)
+                        if (version_ >= SnapshotVersion::V1)
                         {
                             readBinary(node->acl_id, in);
                         }
-                        else if (version == SnapshotVersion::V0)
+                        else if (version_ == SnapshotVersion::V0)
                         {
                             /// Deserialize ACL
                             Coordination::ACLs acls;
@@ -1066,7 +1020,7 @@
                     {
                         Coordination::read(session_id, in);
                         Coordination::read(timeout, in);
-                        if (version >= SnapshotVersion::V1)
+                        if (version_ >= SnapshotVersion::V1)
                         {
                             size_t session_auths_size;
                             readBinary(session_auths_size, in);
@@ -1102,7 +1056,7 @@
             }
             break;
             case SnapshotTypePB::SNAPSHOT_TYPE_ACLMAP:
-                if (version >= SnapshotVersion::V1)
+                if (version_ >= SnapshotVersion::V1)
                 {
                     for (int data_idx = 0; data_idx < batch_pb.data_size(); data_idx++)
                     {
@@ -1307,6 +1261,7 @@
 
     std::string obj_path;
     getObjectPath(obj_id, obj_path);
+
     int snap_fd = openFileForWrite(obj_path);
     if (snap_fd < 0)
     {
@@ -1314,26 +1269,17 @@
     }
 
     buffer.pos(0);
-    auto snapshot_version = buffer.get_byte();
-
-    Poco::File snapshot_version_file(snap_dir + "/snapshot_version_" + curr_time);
-    if (!snapshot_version_file.exists())
-    {
-        writeSnapshotVersion(SnapshotVersion(snapshot_version));
-    }
-
-    size_t object_size = buffer.size() - 1;
     size_t offset = 0;
-    while (offset < object_size)
+    while (offset < buffer.size())
     {
         int buf_size;
-        if (offset + IO_BUFFER_SIZE < object_size)
+        if (offset + IO_BUFFER_SIZE < buffer.size())
         {
             buf_size = IO_BUFFER_SIZE;
         }
         else
         {
-            buf_size = object_size - offset;
+            buf_size = buffer.size() - offset;
         }
         errno = 0;
         ssize_t ret = pwrite(snap_fd, buffer.get_raw(buf_size), buf_size, offset);
@@ -1359,7 +1305,7 @@
     }
 
     objects_path[obj_id] = obj_path;
-    LOG_INFO(log, "Save object path {}, file size {}, obj_id {}.", obj_path, object_size, obj_id);
+    LOG_INFO(log, "Save object path {}, file size {}, obj_id {}.", obj_path, buffer.size(), obj_id);
 }
 
 void KeeperSnapshotStore::addObjectPath(ulong obj_id, std::string & path)
@@ -1367,13 +1313,12 @@
     objects_path[obj_id] = path;
 }
 
-size_t KeeperSnapshotManager::createSnapshot(snapshot & meta, SvsKeeperStorage & storage, const SnapshotVersion version)
+size_t KeeperSnapshotManager::createSnapshot(snapshot & meta, SvsKeeperStorage & storage)
 {
     size_t store_size = storage.container.size() + storage.ephemerals.size();
     meta.set_size(store_size);
     ptr<KeeperSnapshotStore> snap_store = cs_new<KeeperSnapshotStore>(snap_dir, meta, object_node_size);
     snap_store->init();
-    snap_store->version = version;
     LOG_INFO(
         log,
         "Create snapshot last_log_term {}, last_log_idx {}, size {}, SM container size {}, SM ephemeral size {}",
@@ -1446,7 +1391,7 @@
     return true;
 }
 
-bool KeeperSnapshotManager::parseSnapshot(const snapshot & meta, SvsKeeperStorage & storage, const SnapshotVersion version)
+bool KeeperSnapshotManager::parseSnapshot(const snapshot & meta, SvsKeeperStorage & storage)
 {
     auto it = snapshots.find(meta.get_last_log_idx());
     if (it == snapshots.end())
@@ -1455,7 +1400,6 @@
         return false;
     }
     ptr<KeeperSnapshotStore> store = it->second;
-    store->version = version;
     store->parseObject(storage);
     LOG_INFO(
         log,
@@ -1477,61 +1421,23 @@
     unsigned long log_last_index;
     unsigned long object_id;
 
-    /// time is snapshots sign, V0 not has snapshot_version_time_str file
-    std::map<String, SnapshotVersion> time_versions;
     for (auto file : file_vec)
     {
-        if (file.find("snapshot_version_") != file.npos)
-        {
-            char time_str_for_version[128];
-            sscanf(file.c_str(), "snapshot_version_%[^_]", time_str_for_version);
-            int snap_version_fd = openFileForWrite(snap_dir + "/" + file);
-            uint8_t version;
-            errno = 0;
-            ssize_t ret = read(snap_version_fd, &version, sizeof(uint8_t));
-            if (ret != sizeof(uint8_t))
-                LOG_ERROR(log, "read file {} error, ret {}, {}", file, ret, strerror(errno));
-            else
-                LOG_INFO(log, "read filename {}, time {}, version {}", file, time_str_for_version, version);
-            ::close(snap_version_fd);
-            time_versions.emplace(time_str_for_version, static_cast<SnapshotVersion>(version));
-        }
-    }
-
-    for (auto file : file_vec)
-    {
-        if (file.find("snapshot_") == file.npos || file.find("snapshot_version_") != file.npos)
-        {
-            LOG_INFO(log, "Skip no snapshot data file {}", file);
+        if (file.find("snapshot_") == file.npos)
+        {
+            LOG_INFO(log, "Skip no snapshot file {}", file);
             continue;
         }
-
-        sscanf(file.c_str(), "snapshot_%[^_]", time_str);
-
-        unsigned long last_log_term = 1;
-        SnapshotVersion version;
-        auto it = time_versions.find(time_str);
-        if (it != time_versions.end()) /// version > V0
-        {
-            version = it->second;
-            LOG_INFO(log, "load filename {}, time {}, version {}", file, time_str, version);
-            sscanf(file.c_str(), "snapshot_%[^_]_%lu_%lu_%lu", time_str, &log_last_index, &last_log_term, &object_id);
-        }
-        else
-        {
-            version = SnapshotVersion::V0;
-            sscanf(file.c_str(), "snapshot_%[^_]_%lu_%lu", time_str, &log_last_index, &object_id);
-        }
+        sscanf(file.c_str(), "snapshot_%[^_]_%lu_%lu", time_str, &log_last_index, &object_id);
 
         if (snapshots.find(log_last_index) == snapshots.end())
         {
-            ptr<nuraft::cluster_config> config = cs_new<nuraft::cluster_config>(log_last_index, log_last_index - 1); /// TODO async_replication, servers ?
-            nuraft::snapshot meta(log_last_index, last_log_term, config);
+            ptr<nuraft::cluster_config> config = cs_new<nuraft::cluster_config>(log_last_index, log_last_index - 1);
+            nuraft::snapshot meta(log_last_index, 1, config);
             ptr<KeeperSnapshotStore> snap_store = cs_new<KeeperSnapshotStore>(snap_dir, meta, object_node_size);
             snap_store->init(time_str);
-            snap_store->version = version;
             snapshots[meta.get_last_log_idx()] = snap_store;
-            LOG_INFO(log, "load filename {}, time {}, index {}, object id {}, version {}", file, time_str, log_last_index, object_id, version);
+            LOG_INFO(log, "load filename {}, time {}, index {}, object id {}", file, time_str, log_last_index, object_id);
         }
         std::string full_path = snap_dir + "/" + file;
         snapshots[log_last_index]->addObjectPath(object_id, full_path);
