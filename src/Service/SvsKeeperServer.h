#pragma once

#include <unordered_map>
#include <Service/NuRaftFileLogStore.h>
#include <Service/NuRaftStateMachine.h>
#include <Service/NuRaftStateManager.h>
#include <Service/SvsKeeperSettings.h>
#include <Service/SvsKeeperStorage.h>
#include <libnuraft/nuraft.hxx>

namespace DB
{
struct Server
{
    UInt32 server_id;
    std::string endpoint;
    bool is_leader;
};

class SvsKeeperServer
{
private:
    int server_id;

    KeeperConfigurationAndSettingsPtr coordination_and_settings;

    nuraft::ptr<NuRaftStateMachine> state_machine;

    nuraft::ptr<NuRaftStateManager> state_manager;

    nuraft::raft_launcher launcher;

    nuraft::ptr<nuraft::raft_server> raft_instance;

    std::mutex append_entries_mutex;

    const Poco::Util::AbstractConfiguration & config;

    SvsKeeperResponsesQueue & responses_queue;

    Poco::Logger * log;

    std::mutex initialized_mutex;
    std::atomic<bool> initialized_flag = false;
    std::condition_variable initialized_cv;
//    std::atomic<bool> initial_batch_committed = false;

    nuraft::cb_func::ReturnCode callbackFunc(nuraft::cb_func::Type type, nuraft::cb_func::Param * param);

    void addServer(ptr<srv_config> srv_conf_to_add);

public:
    SvsKeeperServer(
<<<<<<< HEAD
        const KeeperConfigurationAndSettingsPtr & coordination_settings_,
        const Poco::Util::AbstractConfiguration & config_,
=======
        const KeeperConfigurationAndSettingsPtr & coordination_and_settings_,
        const Poco::Util::AbstractConfiguration & config,
>>>>>>> e6e5c0c0
        SvsKeeperResponsesQueue & responses_queue_);

    void startup();

    void addServer(const std::vector<std::string> & endpoint_list);

    void getServerList(std::vector<Server> & server_list);

    void removeServer(const std::string & endpoint);

    void putRequest(const SvsKeeperStorage::RequestForSession & request);

    int64_t getSessionID(int64_t session_timeout_ms);
    /// update session timeout
    /// @return whether success
    bool updateSessionTimeout(int64_t session_id, int64_t session_timeout_ms);

    std::vector<int64_t> getDeadSessions();

    bool isLeader() const;

    bool isLeaderAlive() const;

    void waitInit();

    /// Return true if KeeperServer initialized
    bool checkInit() const
    {
        return initialized_flag;
    }

    void reConfigIfNeed();

    void shutdown();

    nuraft::ptr<NuRaftStateMachine> getKeeperStateMachine() const
    {
        return state_machine;
    }


    bool isFollower() const;

    bool isObserver() const;

    /// @return follower count if node is not leader return 0
    uint64_t getFollowerCount() const;

    /// @return synced follower count if node is not leader return 0
    uint64_t getSyncedFollowerCount() const;

    /// Get configuration diff between current configuration in RAFT and in XML file
    ConfigUpdateActions getConfigurationDiff(const Poco::Util::AbstractConfiguration & config_);

    /// Apply action for configuration update. Actually call raft_instance->remove_srv or raft_instance->add_srv.
    /// Synchronously check for update results with retries.
    bool applyConfigurationUpdate(const ConfigUpdateAction & task);


    /// Wait configuration update for action. Used by followers.
    /// Return true if update was successfully received.
    bool waitConfigurationUpdate(const ConfigUpdateAction & task);
};

}<|MERGE_RESOLUTION|>--- conflicted
+++ resolved
@@ -51,13 +51,8 @@
 
 public:
     SvsKeeperServer(
-<<<<<<< HEAD
         const KeeperConfigurationAndSettingsPtr & coordination_settings_,
         const Poco::Util::AbstractConfiguration & config_,
-=======
-        const KeeperConfigurationAndSettingsPtr & coordination_and_settings_,
-        const Poco::Util::AbstractConfiguration & config,
->>>>>>> e6e5c0c0
         SvsKeeperResponsesQueue & responses_queue_);
 
     void startup();
