#include <Service/SvsKeeperDispatcher.h>
#include <Common/DNSResolver.h>
#include <Common/isLocalAddress.h>
#include <Common/setThreadName.h>
#include <Common/checkStackSize.h>
#include <Service/WriteBufferFromFiFoBuffer.h>
#include <Poco/NumberFormatter.h>
#include <Service/formatHex.h>

namespace DB
{
namespace ErrorCodes
{
    extern const int LOGICAL_ERROR;
    extern const int TIMEOUT_EXCEEDED;
    extern const int SYSTEM_ERROR;
    extern const int RAFT_ERROR;
}

namespace fs = std::filesystem;
using Poco::NumberFormatter;

SvsKeeperDispatcher::SvsKeeperDispatcher()
    : configuration_and_settings(std::make_shared<KeeperConfigurationAndSettings>()), log(&Poco::Logger::get("SvsKeeperDispatcher"))
    , svskeeper_commit_processor(std::make_shared<SvsKeeperCommitProcessor>(requests_commit_event, responses_queue)), svskeeper_sync_processor(/*requests_commit_event, */svskeeper_commit_processor)
{
}

void SvsKeeperDispatcher::requestThreadFakeZk(size_t thread_index)
{
<<<<<<< HEAD
    setThreadName(("SerK - " + std::to_string(thread_index)).c_str());

    /// Result of requests batch from previous iteration
    nuraft::ptr<nuraft::cmd_result<nuraft::ptr<nuraft::buffer>>> prev_result = nullptr;
    /// Requests from previous iteration. We store them to be able
    /// to send errors to the client.
    SvsKeeperStorage::RequestsForSessions prev_batch;

    while (!shutdown_called)
    {
        SvsKeeperStorage::RequestForSession request_for_session;
=======
    setThreadName("SerKeeperReqT");
>>>>>>> bdac68e5

    SvsKeeperStorage::RequestForSession request;
    UInt64 max_wait = UInt64(configuration_and_settings->coordination_settings->operation_timeout_ms.totalMilliseconds());

<<<<<<< HEAD
        if (requests_queue->tryPop(thread_index, request_for_session, max_wait))
=======
    while (!shutdown_called)
    {
        /// TO prevent long time shutdown
        if (requests_queue.tryPop(request, std::min(max_wait, static_cast<UInt64>(1000))))
>>>>>>> bdac68e5
        {
            //            LOG_TRACE(log, "1 requests_queue tryPop session {}, xid {}", request_for_session.session_id, request_for_session.request->xid);

            if (shutdown_called)
                break;

            try
            {
<<<<<<< HEAD
//                requests_commit_event.addRequest(request_for_session.session_id, request_for_session.request->xid);

                if (!request_for_session.request->isReadRequest())
                    svskeeper_sync_processor.processRequest(request_for_session);

                svskeeper_commit_processor->processRequest(request_for_session);

                LOG_TRACE(log, "requestThreadFakeZk put request_for_session session_id {}, xid {}, opnum {}", request_for_session.session_id, request_for_session.request->xid, request_for_session.request->getOpNum());
=======
                LOG_TRACE(
                    log,
                    "Push request to keeper server : session {}, xid {}, opnum {}",
                    toHexString(request.session_id),
                    request.request->xid,
                    Coordination::toString(request.request->getOpNum()));
                server->putRequest(request);
>>>>>>> bdac68e5
            }
            catch (...)
            {

                tryLogCurrentException(__PRETTY_FUNCTION__);
            }
        }
    }
}

void SvsKeeperDispatcher::requestThread(size_t thread_index)
{
    setThreadName(("SerK - " + std::to_string(thread_index)).c_str());

    /// Result of requests batch from previous iteration
    nuraft::ptr<nuraft::cmd_result<nuraft::ptr<nuraft::buffer>>> prev_result = nullptr;
    /// Requests from previous iteration. We store them to be able
    /// to send errors to the client.
    SvsKeeperStorage::RequestsForSessions prev_batch;

    while (!shutdown_called)
    {
        SvsKeeperStorage::RequestForSession request_for_session;

        UInt64 max_wait = UInt64(configuration_and_settings->coordination_settings->operation_timeout_ms.totalMilliseconds());

        if (requests_queue->tryPop(thread_index, request_for_session, max_wait))
        {
//            LOG_TRACE(log, "1 requests_queue tryPop session {}, xid {}", request_for_session.session_id, request_for_session.request->xid);

            if (shutdown_called)
                break;

            try
            {
                std::vector<SvsKeeperStorage::RequestForSession> request_batch;
                bool has_read_request = request_for_session.request->isReadRequest();

                if (!has_read_request)
                {
                    request_batch.emplace_back(request_for_session);

                    /// async handle client request. Until prev_batch last request has notified.
//                    while (canAccumulateBatch(prev_result, prev_batch, request_batch.size()))
//                    {
//                    requests_queue.
                    while (request_batch.size() < 1000 && requests_queue->tryPop(thread_index, request_for_session))
                    {
//                        requests_queue.
//                        if (requests_queue->tryPop(thread_index, request_for_session, 1))
//                        {
//                            LOG_TRACE(log, "2 requests_queue tryPop session {}, xid {}", request_for_session.session_id, request_for_session.request->xid);

                            if (request_for_session.request->isReadRequest())
                            {
//                                LOG_TRACE(log, "tryPop batch read request succ");
                                has_read_request = true;
                                break;
                            }
                            else
                            {
                                request_batch.emplace_back(request_for_session);
//                                LOG_TRACE(log, "tryPop batch write request succ, request_batch size {}", request_batch.size());
                            }
//                        }

                        if (shutdown_called)
                            break;
                    }
                }

                if (prev_result)
                {
                    waitResultAndHandleError(prev_result, prev_batch);
                    prev_result.reset();
                    prev_batch.clear();
                }

                if (shutdown_called)
                    return;

                /// 1. First process the batch request
                if (!request_batch.empty())
                {
                    auto result = server->putRequestBatch(request_batch);

                    prev_batch = request_batch;
                    prev_result = result;

                    request_batch.clear();
                }

                /// 2. Second, process the current request
                if (has_read_request)
                {
                    /// wait prev write request result
                    if (prev_result)
                    {
                        waitResultAndHandleError(prev_result, prev_batch);
                        prev_result.reset();
                        prev_batch.clear();
                    }

                    requests_commit_event.waitForCommit(request_for_session.session_id);

//                    LOG_TRACE(log, "processReadRequest {}, {}", request_for_session.session_id, request_for_session.request->xid);
                    server->processReadRequest(request_for_session);
//                    LOG_TRACE(log, "processReadRequest succ {}, {}", request_for_session.session_id, request_for_session.request->xid);
                }
            }
            catch (...)
            {
                prev_result.reset();
                prev_batch.clear();
                tryLogCurrentException(__PRETTY_FUNCTION__);
            }
        }
    }
}


void SvsKeeperDispatcher::requestThreadAtomicConsistency(size_t thread_index)
{
    setThreadName(("SerK - " + std::to_string(thread_index)).c_str());

    /// Result of requests batch from previous iteration
    nuraft::ptr<nuraft::cmd_result<nuraft::ptr<nuraft::buffer>>> prev_result = nullptr;
    /// Requests from previous iteration. We store them to be able
    /// to send errors to the client.
    SvsKeeperStorage::RequestsForSessions prev_batch;

    while (!shutdown_called)
    {
        SvsKeeperStorage::RequestForSession request_for_session;

        UInt64 max_wait = UInt64(configuration_and_settings->coordination_settings->operation_timeout_ms.totalMilliseconds());

        if (requests_queue->tryPop(thread_index, request_for_session, max_wait))
        {
            if (shutdown_called)
                break;

            try
            {
                std::vector<SvsKeeperStorage::RequestForSession> request_batch;
                bool has_read_request = request_for_session.request->isReadRequest();

                if (!has_read_request)
                {
                    request_batch.emplace_back(request_for_session);

                    while (request_batch.size() < 1000 && requests_queue->tryPop(thread_index, request_for_session))
                    {
                        if (request_for_session.request->isReadRequest())
                        {
                            has_read_request = true;
                            break;
                        }
                        else
                        {
                            request_batch.emplace_back(request_for_session);
                        }

                        if (shutdown_called)
                            break;
                    }
                }

                if (prev_result)
                {
                    waitResultAndHandleError(prev_result, prev_batch);
                }

                if (request_batch.empty() && has_read_request && !prev_batch.empty())
                {
                    requests_commit_event.waitForCommit(prev_batch.back().session_id, prev_batch.back().request->xid);
                }

                prev_result.reset();
                prev_batch.clear();

                if (shutdown_called)
                    return;

                /// 1. First process the batch request
                if (!request_batch.empty())
                {
                    auto result = server->putRequestBatch(request_batch);

                    prev_batch = std::move(request_batch);
                    prev_result = result;
                }

                /// 2. Second, process the current request
                if (has_read_request)
                {
                    /// wait prev write request result
                    if (prev_result)
                    {
                        waitResultAndHandleError(prev_result, prev_batch);
                    }

                    if (!prev_batch.empty())
                        requests_commit_event.waitForCommit(prev_batch.back().session_id, prev_batch.back().request->xid);

                    prev_result.reset();
                    prev_batch.clear();

                    server->processReadRequest(request_for_session);
                }
            }
            catch (...)
            {
                prev_result.reset();
                prev_batch.clear();
                tryLogCurrentException(__PRETTY_FUNCTION__);
            }
        }
    }
}


void SvsKeeperDispatcher::requestThreadFakeZooKeeper(size_t thread_index)
{
    setThreadName(("SerK - " + std::to_string(thread_index)).c_str());

    /// Result of requests batch from previous iteration
    nuraft::ptr<nuraft::cmd_result<nuraft::ptr<nuraft::buffer>>> result = nullptr;
    /// Requests from previous iteration. We store them to be able
    /// to send errors to the client.
//    SvsKeeperStorage::RequestsForSessions prev_batch;

    SvsKeeperStorage::RequestsForSessions to_append_batch;
    std::unordered_set<int64_t> batch_session_ids;

    while (!shutdown_called)
    {
        try
        {
            SvsKeeperStorage::RequestForSession request_for_session;

            UInt64 max_wait = UInt64(configuration_and_settings->coordination_settings->operation_timeout_ms.totalMilliseconds());

            bool pop_succ = false;
            if (to_append_batch.empty())
            {
                pop_succ = requests_queue->tryPop(thread_index, request_for_session, max_wait);
            }
            else
            {
                if (!requests_queue->tryPop(thread_index, request_for_session))
                {
                    if (!to_append_batch.empty())
                    {
                        result = server->putRequestBatch(to_append_batch);
                        waitResultAndHandleError(result, to_append_batch);
                        result.reset();
                        to_append_batch.clear();
                    }
                    continue;
                }
                pop_succ = true;
            }

            if (pop_succ)
            {
                bool has_read_request = false;
                if (request_for_session.request->isReadRequest())
                {
                    has_read_request = true;
                }
                else
                {
                    to_append_batch.emplace_back(request_for_session);
                    batch_session_ids.emplace(request_for_session.session_id);
                }

                if (to_append_batch.size() > 1000 || (has_read_request && batch_session_ids.contains(request_for_session.session_id)))
                {
                    if (!to_append_batch.empty())
                    {
                        result = server->putRequestBatch(to_append_batch);
                        waitResultAndHandleError(result, to_append_batch);
                        result.reset();
                        to_append_batch.clear();
                    }
                }

                if (has_read_request)
                {
                    requests_commit_event.waitForCommit(request_for_session.session_id);
                    server->processReadRequest(request_for_session);
                }
            }
        }
        catch (...)
        {
            result.reset();
            to_append_batch.clear();
            tryLogCurrentException(__PRETTY_FUNCTION__);
        }

    }
}


/// The accumulate batch can only be saved when the result of the previous request is not received or is not committed.
bool SvsKeeperDispatcher::canAccumulateBatch(nuraft::ptr<nuraft::cmd_result<nuraft::ptr<nuraft::buffer>>> prev_result, const SvsKeeperStorage::RequestsForSessions & prev_batch, size_t request_batch_size)
{
    /// reach max batch size
    if (request_batch_size >= 100)
    {
//        LOG_TRACE(log, "111");
        return false;
    }


    /// not have prev_result, mabey first request or after read request
    if (!prev_result)
    {
//        LOG_TRACE(log, "222");
        return false;
    }

//    LOG_TRACE(log, "prev_result->has_result {}, prev_result->get_result_code {}", prev_result->has_result(), prev_result->get_result_code());
    /// prev_result not have result return
    if (!prev_result->has_result() && prev_result->get_result_code() == nuraft::cmd_result_code::RESULT_NOT_EXIST_YET)
    {
//        LOG_TRACE(log, "333");
        return true;
    }

    /// prev_result have result return, but last request not commit
    if (prev_result->has_result() && prev_result->get_result_code() == nuraft::cmd_result_code::OK)
    {
//        LOG_TRACE(log, "444");
        if (!prev_batch.empty() && !requests_commit_event.hasNotified(prev_batch.back().session_id, prev_batch.back().request->xid))
        {
//            LOG_TRACE(log, "555");
            return true;
        }
    }
//    LOG_TRACE(log, "666");
    /// prev_result has error result
    return false;
}

bool SvsKeeperDispatcher::waitResultAndHandleError(nuraft::ptr<nuraft::cmd_result<nuraft::ptr<nuraft::buffer>>> prev_result, const SvsKeeperStorage::RequestsForSessions & prev_batch)
{
    /// Forcefully process all previous pending requests

    if (!prev_result->has_result())
        prev_result->get();

    bool result_accepted = prev_result->get_accepted();

    if (result_accepted && prev_result->get_result_code() == nuraft::cmd_result_code::OK)
    {
        return true;
    }
    else
    {

        for (auto & request_session : prev_batch)
        {
            requests_commit_event.erase(request_session.session_id, request_session.request->xid);

            auto response = request_session.request->makeResponse();

            response->xid = request_session.request->xid;
            response->zxid = 0;

            response->error = prev_result->get_result_code() == nuraft::cmd_result_code::TIMEOUT ? Coordination::Error::ZOPERATIONTIMEOUT
                                                                                                 : Coordination::Error::ZCONNECTIONLOSS;

            responses_queue.push(DB::SvsKeeperStorage::ResponseForSession{request_session.session_id, response});
        }

        if (!result_accepted)
            throw Exception(ErrorCodes::RAFT_ERROR,
                            "Request batch is not accepted.");
        else
            throw Exception(ErrorCodes::RAFT_ERROR,
                            "Request batch error, nuraft code {} and message: '{}'",
                            prev_result->get_result_code(),
                            prev_result->get_result_str());
    }
}

void SvsKeeperDispatcher::responseThread()
{
    setThreadName("SerKeeperRspT");

    SvsKeeperStorage::ResponseForSession response_for_session;
    UInt64 max_wait = UInt64(configuration_and_settings->coordination_settings->operation_timeout_ms.totalMilliseconds());

    while (!shutdown_called)
    {
        if (responses_queue.tryPop(response_for_session, std::min(max_wait, static_cast<UInt64>(1000))))
        {
            if (shutdown_called)
                break;

            try
            {
                setResponse(response_for_session.session_id, response_for_session.response);
            }
            catch (...)
            {
                tryLogCurrentException(__PRETTY_FUNCTION__);
            }
        }
    }
}

void SvsKeeperDispatcher::setResponse(int64_t session_id, const Coordination::ZooKeeperResponsePtr & response)
{
    std::lock_guard lock(session_to_response_callback_mutex);
    auto session_writer = session_to_response_callback.find(session_id);
    if (session_writer == session_to_response_callback.end())
        return;

    session_writer->second(response);
    /// Session closed, no more writes
    if (response->xid != Coordination::WATCH_XID && response->getOpNum() == Coordination::OpNum::Close)
        session_to_response_callback.erase(session_writer);
}

bool SvsKeeperDispatcher::putRequest(const Coordination::ZooKeeperRequestPtr & request, int64_t session_id)
{
    {
        std::lock_guard lock(session_to_response_callback_mutex);
        if (session_to_response_callback.count(session_id) == 0)
            return false;
    }

    SvsKeeperStorage::RequestForSession request_info;
    request_info.request = request;
    request_info.session_id = session_id;
    using namespace std::chrono;
    request_info.time = duration_cast<milliseconds>(system_clock::now().time_since_epoch()).count();

    LOG_TRACE(log, "[putRequest]SessionID/xid #{}#{},opnum {}", session_id, request->xid, Coordination::toString(request->getOpNum()));

    //    std::lock_guard lock(push_request_mutex);

    /// Put close requests without timeouts
    if (request->getOpNum() == Coordination::OpNum::Close)
    {
<<<<<<< HEAD
        if (!requests_queue->push(std::move(request_info)))
=======
        LOG_TRACE(log, "receive close request {}", NumberFormatter::formatHex(session_id, true));
        if (!requests_queue.push(std::move(request_info)))
>>>>>>> bdac68e5
            throw Exception("Cannot push request to queue", ErrorCodes::SYSTEM_ERROR);
    }
    else if (!requests_queue->tryPush(std::move(request_info), configuration_and_settings->coordination_settings->operation_timeout_ms.totalMilliseconds()))
        throw Exception("Cannot push request to queue within operation timeout", ErrorCodes::TIMEOUT_EXCEEDED);
    return true;
}

void SvsKeeperDispatcher::initialize(const Poco::Util::AbstractConfiguration & config)
{
    LOG_DEBUG(log, "Initializing storage dispatcher");
    configuration_and_settings = KeeperConfigurationAndSettings::loadFromConfig(config, true);

    server = std::make_shared<SvsKeeperServer>(configuration_and_settings, config, responses_queue, requests_commit_event, svskeeper_commit_processor);
    size_t thread_count = 1;
    try
    {
        LOG_DEBUG(log, "Waiting server to initialize");
        server->startup();
        LOG_DEBUG(log, "Server initialized, waiting for quorum");

        server->waitInit();
        LOG_DEBUG(log, "Quorum initialized");

        server->reConfigIfNeed();
        LOG_DEBUG(log, "Server reconfiged");

        thread_count = configuration_and_settings->thread_count;

        svskeeper_sync_processor.initialize(1, server);
        svskeeper_commit_processor->initialize(thread_count,server);
    }
    catch (...)
    {
        tryLogCurrentException(__PRETTY_FUNCTION__);
        throw;
    }

//    int thread_count = 1; // TODO
    requests_queue = std::make_shared<RequestsQueue>(thread_count, 20000);

#ifdef __THREAD_POOL_VEC__
    request_threads.reserve(thread_count);
    for (int i = 0; i < thread_count; ++i)
        request_threads.emplace_back(&SvsKeeperStorageDispatcher::requestThread, this);

    response_threads.reserve(thread_count);
    for (int i = 0; i < thread_count; ++i)
        response_threads.emplace_back(&SvsKeeperStorageDispatcher::responseThread, this);
#else
    request_thread = std::make_shared<ThreadPool>(thread_count);
    responses_thread = std::make_shared<ThreadPool>(1);
    for (size_t i = 0; i < thread_count; i++)
    {
        request_thread->trySchedule([this, i] { requestThreadFakeZk(i); });
    }
    responses_thread->trySchedule([this] { responseThread(); });
#endif

    session_cleaner_thread = ThreadFromGlobalPool([this] { sessionCleanerTask(); });
    update_configuration_thread = ThreadFromGlobalPool([this] { updateConfigurationThread(); });
    updateConfiguration(config);

    LOG_DEBUG(log, "Dispatcher initialized");
}

void SvsKeeperDispatcher::shutdown()
{
    try
    {
        {
            std::lock_guard lock(push_request_mutex);

            if (shutdown_called)
                return;

            LOG_DEBUG(log, "Shutting down storage dispatcher");
            shutdown_called = true;

            LOG_DEBUG(log, "Shutting down update_configuration_thread");
            if (update_configuration_thread.joinable())
                update_configuration_thread.join();

            LOG_DEBUG(log, "Shutting down session_cleaner_thread");
            if (session_cleaner_thread.joinable())
                session_cleaner_thread.join();

#ifdef __THREAD_POOL_VEC__
            for (auto & request_thread : request_threads)
                request_thread.join();

            request_threads.clear();

            for (auto & response_thread : response_threads)
                response_thread.join();

            response_threads.clear();
#else
<<<<<<< HEAD

            requests_commit_event.notifiyAll();

=======
            LOG_DEBUG(log, "Shutting down request_thread");
>>>>>>> bdac68e5
            if (request_thread)
                request_thread->wait();

            LOG_DEBUG(log, "Shutting down responses_thread");
            if (responses_thread)
                responses_thread->wait();
#endif
        }

        svskeeper_sync_processor.shutdown();
        svskeeper_commit_processor->shutdown();

        if (server)
            server->shutdown();

        LOG_DEBUG(log, "for unhandled requests sending session expired error to client.");
        SvsKeeperStorage::RequestForSession request_for_session;
        while (requests_queue->tryPopAny(request_for_session))
        {
            auto response = request_for_session.request->makeResponse();
            response->error = Coordination::Error::ZSESSIONEXPIRED;
            setResponse(request_for_session.session_id, response);
        }
        session_to_response_callback.clear();
    }
    catch (...)
    {
        tryLogCurrentException(__PRETTY_FUNCTION__);
    }

    LOG_DEBUG(log, "Dispatcher shut down");
}

void SvsKeeperDispatcher::registerSession(int64_t session_id, ZooKeeperResponseCallback callback, bool is_reconnected)
{
    std::lock_guard lock(session_to_response_callback_mutex);
    if (!session_to_response_callback.try_emplace(session_id, callback).second && !is_reconnected)
        throw Exception(DB::ErrorCodes::LOGICAL_ERROR, "Session with id {} already registered in dispatcher", session_id);
}

void SvsKeeperDispatcher::sessionCleanerTask()
{
    LOG_INFO(log, "start session clear task");
    while (true)
    {
        if (shutdown_called)
            break;

        try
        {
            if (isLeader())
            {
                auto dead_sessions = server->getDeadSessions();
                if (!dead_sessions.empty())
                    LOG_INFO(log, "Found dead sessions {}", dead_sessions.size());

                for (int64_t dead_session : dead_sessions)
                {
                    LOG_INFO(log, "Found dead session {}, will try to close it", toHexString(dead_session));
                    Coordination::ZooKeeperRequestPtr request
                        = Coordination::ZooKeeperRequestFactory::instance().get(Coordination::OpNum::Close);
                    request->xid = Coordination::CLOSE_XID;
                    SvsKeeperStorage::RequestForSession request_info;
                    request_info.request = request;
                    request_info.session_id = dead_session;
                    using namespace std::chrono;
                    request_info.time = duration_cast<milliseconds>(system_clock::now().time_since_epoch()).count();
                    {
                        std::lock_guard lock(push_request_mutex);
                        if (!requests_queue->push(std::move(request_info)))
                            throw Exception("Cannot push request to queue", ErrorCodes::SYSTEM_ERROR);
                    }
                    finishSession(dead_session);
                    LOG_INFO(log, "Dead session close request pushed");
                }
            }
        }
        catch (...)
        {
            tryLogCurrentException(__PRETTY_FUNCTION__);
        }

        std::this_thread::sleep_for(std::chrono::milliseconds(configuration_and_settings->coordination_settings->dead_session_check_period_ms.totalMilliseconds()));
    }

    LOG_INFO(log, "end session clear task!");
}


void SvsKeeperDispatcher::updateConfigurationThread()
{
    while (true)
    {
        if (shutdown_called)
            return;

        try
        {
            if (!server->checkInit())
            {
                LOG_INFO(log, "Server still not initialized, will not apply configuration until initialization finished");
                std::this_thread::sleep_for(std::chrono::milliseconds(1000));
                continue;
            }

            ConfigUpdateAction action;
            if (!update_configuration_queue.tryPop(action, 1000))
                continue;

            /// We must wait this update from leader or apply it ourself (if we are leader)
            bool done = false;
            while (!done)
            {
                if (shutdown_called)
                    return;

                if (isLeader())
                {
                    done = server->applyConfigurationUpdate(action);
                    if (!done)
                        LOG_WARNING(log, "Cannot apply configuration update, maybe trying to remove leader node (ourself), will retry");
                }
                else
                {
                    done = server->waitConfigurationUpdate(action);
                    if (!done)
                        LOG_WARNING(log, "Cannot wait for configuration update, maybe we become leader, or maybe update is invalid, will try to wait one more time");
                }
            }
        }
        catch (...)
        {
            tryLogCurrentException(__PRETTY_FUNCTION__);
        }
    }
}

void SvsKeeperDispatcher::finishSession(int64_t session_id)
{
    LOG_TRACE(log, "finish session {}", toHexString(session_id));
    std::lock_guard lock(session_to_response_callback_mutex);
    auto session_it = session_to_response_callback.find(session_id);
    if (session_it != session_to_response_callback.end())
        session_to_response_callback.erase(session_it);
}

void SvsKeeperDispatcher::updateConfiguration(const Poco::Util::AbstractConfiguration & config)
{
    auto diff = server->getConfigurationDiff(config);
    if (diff.empty())
        LOG_TRACE(log, "Configuration update triggered, but nothing changed for RAFT");
    else if (diff.size() > 1)
        LOG_WARNING(log, "Configuration changed for more than one server ({}) from cluster, it's strictly not recommended", diff.size());
    else
        LOG_DEBUG(log, "Configuration change size ({})", diff.size());

    for (auto & change : diff)
    {
        bool push_result = update_configuration_queue.push(change);
        if (!push_result)
            throw Exception(ErrorCodes::SYSTEM_ERROR, "Cannot push configuration update to queue");
    }
}


void SvsKeeperDispatcher::updateKeeperStatLatency(uint64_t process_time_ms)
{
    std::lock_guard lock(keeper_stats_mutex);
    keeper_stats.updateLatency(process_time_ms);
}

static uint64_t getDirSize(const fs::path & dir)
{
    checkStackSize();
    if (!fs::exists(dir))
        return 0;

    fs::directory_iterator it(dir);
    fs::directory_iterator end;

    uint64_t size{0};
    while (it != end)
    {
        if (it->is_regular_file())
            size += fs::file_size(*it);
        else
            size += getDirSize(it->path());
        ++it;
    }
    return size;
}

uint64_t SvsKeeperDispatcher::getLogDirSize() const
{
    return getDirSize(configuration_and_settings->log_storage_path);
}

uint64_t SvsKeeperDispatcher::getSnapDirSize() const
{
    return getDirSize(configuration_and_settings->snapshot_storage_path);
}

Keeper4LWInfo SvsKeeperDispatcher::getKeeper4LWInfo()
{
    Keeper4LWInfo result;
    result.is_follower = server->isFollower();
    result.is_standalone = !result.is_follower && server->getFollowerCount() == 0;
    result.is_leader = isLeader();
    result.is_observer = server->isObserver();
    result.has_leader = hasLeader();
    {
        std::lock_guard lock(push_request_mutex);
        result.outstanding_requests_count = requests_queue->size();
    }
    {
        std::lock_guard lock(session_to_response_callback_mutex);
        result.alive_connections_count = session_to_response_callback.size();
    }
    if (result.is_leader)
    {
        result.follower_count = server->getFollowerCount();
        result.synced_follower_count = server->getSyncedFollowerCount();
    }
    result.total_nodes_count = server->getKeeperStateMachine()->getNodesCount();
    result.last_zxid = server->getKeeperStateMachine()->getLastProcessedZxid();
    return result;
}

}<|MERGE_RESOLUTION|>--- conflicted
+++ resolved
@@ -28,7 +28,6 @@
 
 void SvsKeeperDispatcher::requestThreadFakeZk(size_t thread_index)
 {
-<<<<<<< HEAD
     setThreadName(("SerK - " + std::to_string(thread_index)).c_str());
 
     /// Result of requests batch from previous iteration
@@ -40,21 +39,10 @@
     while (!shutdown_called)
     {
         SvsKeeperStorage::RequestForSession request_for_session;
-=======
-    setThreadName("SerKeeperReqT");
->>>>>>> bdac68e5
-
-    SvsKeeperStorage::RequestForSession request;
-    UInt64 max_wait = UInt64(configuration_and_settings->coordination_settings->operation_timeout_ms.totalMilliseconds());
-
-<<<<<<< HEAD
+
+        UInt64 max_wait = UInt64(configuration_and_settings->coordination_settings->operation_timeout_ms.totalMilliseconds());
+
         if (requests_queue->tryPop(thread_index, request_for_session, max_wait))
-=======
-    while (!shutdown_called)
-    {
-        /// TO prevent long time shutdown
-        if (requests_queue.tryPop(request, std::min(max_wait, static_cast<UInt64>(1000))))
->>>>>>> bdac68e5
         {
             //            LOG_TRACE(log, "1 requests_queue tryPop session {}, xid {}", request_for_session.session_id, request_for_session.request->xid);
 
@@ -63,7 +51,6 @@
 
             try
             {
-<<<<<<< HEAD
 //                requests_commit_event.addRequest(request_for_session.session_id, request_for_session.request->xid);
 
                 if (!request_for_session.request->isReadRequest())
@@ -72,15 +59,6 @@
                 svskeeper_commit_processor->processRequest(request_for_session);
 
                 LOG_TRACE(log, "requestThreadFakeZk put request_for_session session_id {}, xid {}, opnum {}", request_for_session.session_id, request_for_session.request->xid, request_for_session.request->getOpNum());
-=======
-                LOG_TRACE(
-                    log,
-                    "Push request to keeper server : session {}, xid {}, opnum {}",
-                    toHexString(request.session_id),
-                    request.request->xid,
-                    Coordination::toString(request.request->getOpNum()));
-                server->putRequest(request);
->>>>>>> bdac68e5
             }
             catch (...)
             {
@@ -530,12 +508,7 @@
     /// Put close requests without timeouts
     if (request->getOpNum() == Coordination::OpNum::Close)
     {
-<<<<<<< HEAD
         if (!requests_queue->push(std::move(request_info)))
-=======
-        LOG_TRACE(log, "receive close request {}", NumberFormatter::formatHex(session_id, true));
-        if (!requests_queue.push(std::move(request_info)))
->>>>>>> bdac68e5
             throw Exception("Cannot push request to queue", ErrorCodes::SYSTEM_ERROR);
     }
     else if (!requests_queue->tryPush(std::move(request_info), configuration_and_settings->coordination_settings->operation_timeout_ms.totalMilliseconds()))
@@ -633,13 +606,11 @@
 
             response_threads.clear();
 #else
-<<<<<<< HEAD
-
-            requests_commit_event.notifiyAll();
-
-=======
+
+//            requests_commit_event.notifiyAll();
+
             LOG_DEBUG(log, "Shutting down request_thread");
->>>>>>> bdac68e5
+
             if (request_thread)
                 request_thread->wait();
 
