--- conflicted
+++ resolved
@@ -35,11 +35,7 @@
     MongoDBBlockInputStream.cpp
     NativeBlockInputStream.cpp
     NativeBlockOutputStream.cpp
-<<<<<<< HEAD
-    ParallelParsingBlockInputStream.cpp
     PostgreSQLBlockInputStream.cpp
-=======
->>>>>>> 75127539
     PushingToViewsBlockOutputStream.cpp
     RemoteBlockInputStream.cpp
     RemoteBlockOutputStream.cpp
