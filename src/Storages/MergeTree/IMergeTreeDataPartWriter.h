#pragma once

#include <IO/WriteBufferFromFile.h>
#include <IO/WriteBufferFromFileBase.h>
#include <Compression/CompressedWriteBuffer.h>
#include <IO/HashingWriteBuffer.h>
#include <Storages/MergeTree/MergeTreeData.h>
#include <DataStreams/IBlockOutputStream.h>
#include <Storages/MergeTree/IMergeTreeDataPart.h>
#include <Disks/IDisk.h>


namespace DB
{


/// Writes data part to disk in different formats.
/// Calculates and serializes primary and skip indices if needed.
class IMergeTreeDataPartWriter : private boost::noncopyable
{
public:
<<<<<<< HEAD
    IMergeTreeDataPartWriter(
        const MergeTreeData & storage_,
        const NamesAndTypesList & columns_list_,
        const MergeTreeWriterSettings & settings_);

    IMergeTreeDataPartWriter(const MergeTreeData & storage_,
        const NamesAndTypesList & columns_list_,
        const MergeTreeIndices & skip_indices_,
        const MergeTreeIndexGranularity & index_granularity_,
        const MergeTreeWriterSettings & settings_);
=======
    using WrittenOffsetColumns = std::set<std::string>;

    /// Helper class, which holds chain of buffers to write data file with marks.
    /// It is used to write: one column, skip index or all columns (in compact format).
    struct Stream
    {
        Stream(
            const String & escaped_column_name_,
            DiskPtr disk_,
            const String & data_path_,
            const std::string & data_file_extension_,
            const std::string & marks_path_,
            const std::string & marks_file_extension_,
            const CompressionCodecPtr & compression_codec_,
            size_t max_compress_block_size_,
            size_t estimated_size_,
            size_t aio_threshold_);

        String escaped_column_name;
        std::string data_file_extension;
        std::string marks_file_extension;

        /// compressed -> compressed_buf -> plain_hashing -> plain_file
        std::unique_ptr<WriteBufferFromFileBase> plain_file;
        HashingWriteBuffer plain_hashing;
        CompressedWriteBuffer compressed_buf;
        HashingWriteBuffer compressed;

        /// marks -> marks_file
        std::unique_ptr<WriteBufferFromFileBase> marks_file;
        HashingWriteBuffer marks;

        void finalize();

        void sync() const;

        void addToChecksums(IMergeTreeDataPart::Checksums & checksums);
    };

    using StreamPtr = std::unique_ptr<Stream>;

    IMergeTreeDataPartWriter(
        DiskPtr disk,
        const String & part_path,
        const MergeTreeData & storage,
        const NamesAndTypesList & columns_list,
        const std::vector<MergeTreeIndexPtr> & indices_to_recalc,
        const String & marks_file_extension,
        const CompressionCodecPtr & default_codec,
        const MergeTreeWriterSettings & settings,
        const MergeTreeIndexGranularity & index_granularity);
>>>>>>> 8e68d763

    virtual ~IMergeTreeDataPartWriter();

    virtual void write(
        const Block & block, const IColumn::Permutation * permutation = nullptr,
        /* Blocks with already sorted index columns */
        const Block & primary_key_block = {}, const Block & skip_indexes_block = {}) = 0;

    virtual void calculateAndSerializePrimaryIndex(const Block & /* primary_index_block */) {}
    virtual void calculateAndSerializeSkipIndices(const Block & /* skip_indexes_block */) {}

    /// Shift mark and offset to prepare read next mark.
    /// You must call it after calling write method and optionally
    ///  calling calculations of primary and skip indices.
    void next();

<<<<<<< HEAD
    /// Count index_granularity for block and store in `index_granularity`
    virtual void fillIndexGranularity(const Block & /* block */) {}
=======
    const MergeTreeIndexGranularity & getIndexGranularity() const { return index_granularity; }
>>>>>>> 8e68d763

    virtual void initSkipIndices() {}
    virtual void initPrimaryIndex() {}

    virtual void finishDataSerialization(IMergeTreeDataPart::Checksums & checksums) = 0;
    virtual void finishPrimaryIndexSerialization(MergeTreeData::DataPart::Checksums & /* checksums */) {}
    virtual void finishSkipIndicesSerialization(MergeTreeData::DataPart::Checksums & /* checksums */) {}

    Columns releaseIndexColumns();
    const MergeTreeIndexGranularity & getIndexGranularity() const { return index_granularity; }
    const MergeTreeIndices & getSkipIndices() { return skip_indices; }

protected:
<<<<<<< HEAD
=======
    /// Count index_granularity for block and store in `index_granularity`
    size_t computeIndexGranularity(const Block & block);
    virtual void fillIndexGranularity(size_t index_granularity_for_block, size_t rows_in_block);

    size_t getCurrentMark() const { return current_mark; }
    size_t getIndexOffset() const { return index_offset; }

    using SerializationState = IDataType::SerializeBinaryBulkStatePtr;
    using SerializationStates = std::unordered_map<String, SerializationState>;

    DiskPtr disk;
    String part_path;
>>>>>>> 8e68d763
    const MergeTreeData & storage;
    NamesAndTypesList columns_list;
    MergeTreeIndices skip_indices;
    MergeTreeIndexGranularity index_granularity;
    MergeTreeWriterSettings settings;

<<<<<<< HEAD
    size_t current_mark = 0;

    /// The offset to the first row of the block for which you want to write the index.
    size_t index_offset = 0;
=======
    bool compute_granularity;
    bool with_final_mark;
>>>>>>> 8e68d763

    size_t next_mark = 0;
    size_t next_index_offset = 0;

    MutableColumns index_columns;
<<<<<<< HEAD
=======
    DataTypes index_types;
    /// Index columns values from the last row from the last block
    /// It's written to index file in the `writeSuffixAndFinalizePart` method
    Row last_index_row;

    bool data_written = false;
    bool primary_index_initialized = false;
    bool skip_indices_initialized = false;

    /// To correctly write Nested elements column-by-column.
    WrittenOffsetColumns * written_offset_columns = nullptr;

private:
    /// Data is already written up to this mark.
    size_t current_mark = 0;
    /// The offset to the first row of the block for which you want to write the index.
    size_t index_offset = 0;
    /// Index is already serialized up to this mark.
    size_t index_mark = 0;
>>>>>>> 8e68d763
};

}<|MERGE_RESOLUTION|>--- conflicted
+++ resolved
@@ -19,7 +19,6 @@
 class IMergeTreeDataPartWriter : private boost::noncopyable
 {
 public:
-<<<<<<< HEAD
     IMergeTreeDataPartWriter(
         const MergeTreeData & storage_,
         const NamesAndTypesList & columns_list_,
@@ -30,59 +29,6 @@
         const MergeTreeIndices & skip_indices_,
         const MergeTreeIndexGranularity & index_granularity_,
         const MergeTreeWriterSettings & settings_);
-=======
-    using WrittenOffsetColumns = std::set<std::string>;
-
-    /// Helper class, which holds chain of buffers to write data file with marks.
-    /// It is used to write: one column, skip index or all columns (in compact format).
-    struct Stream
-    {
-        Stream(
-            const String & escaped_column_name_,
-            DiskPtr disk_,
-            const String & data_path_,
-            const std::string & data_file_extension_,
-            const std::string & marks_path_,
-            const std::string & marks_file_extension_,
-            const CompressionCodecPtr & compression_codec_,
-            size_t max_compress_block_size_,
-            size_t estimated_size_,
-            size_t aio_threshold_);
-
-        String escaped_column_name;
-        std::string data_file_extension;
-        std::string marks_file_extension;
-
-        /// compressed -> compressed_buf -> plain_hashing -> plain_file
-        std::unique_ptr<WriteBufferFromFileBase> plain_file;
-        HashingWriteBuffer plain_hashing;
-        CompressedWriteBuffer compressed_buf;
-        HashingWriteBuffer compressed;
-
-        /// marks -> marks_file
-        std::unique_ptr<WriteBufferFromFileBase> marks_file;
-        HashingWriteBuffer marks;
-
-        void finalize();
-
-        void sync() const;
-
-        void addToChecksums(IMergeTreeDataPart::Checksums & checksums);
-    };
-
-    using StreamPtr = std::unique_ptr<Stream>;
-
-    IMergeTreeDataPartWriter(
-        DiskPtr disk,
-        const String & part_path,
-        const MergeTreeData & storage,
-        const NamesAndTypesList & columns_list,
-        const std::vector<MergeTreeIndexPtr> & indices_to_recalc,
-        const String & marks_file_extension,
-        const CompressionCodecPtr & default_codec,
-        const MergeTreeWriterSettings & settings,
-        const MergeTreeIndexGranularity & index_granularity);
->>>>>>> 8e68d763
 
     virtual ~IMergeTreeDataPartWriter();
 
@@ -99,13 +45,6 @@
     ///  calling calculations of primary and skip indices.
     void next();
 
-<<<<<<< HEAD
-    /// Count index_granularity for block and store in `index_granularity`
-    virtual void fillIndexGranularity(const Block & /* block */) {}
-=======
-    const MergeTreeIndexGranularity & getIndexGranularity() const { return index_granularity; }
->>>>>>> 8e68d763
-
     virtual void initSkipIndices() {}
     virtual void initPrimaryIndex() {}
 
@@ -118,63 +57,25 @@
     const MergeTreeIndices & getSkipIndices() { return skip_indices; }
 
 protected:
-<<<<<<< HEAD
-=======
-    /// Count index_granularity for block and store in `index_granularity`
-    size_t computeIndexGranularity(const Block & block);
-    virtual void fillIndexGranularity(size_t index_granularity_for_block, size_t rows_in_block);
-
     size_t getCurrentMark() const { return current_mark; }
     size_t getIndexOffset() const { return index_offset; }
 
-    using SerializationState = IDataType::SerializeBinaryBulkStatePtr;
-    using SerializationStates = std::unordered_map<String, SerializationState>;
-
-    DiskPtr disk;
-    String part_path;
->>>>>>> 8e68d763
     const MergeTreeData & storage;
     NamesAndTypesList columns_list;
     MergeTreeIndices skip_indices;
     MergeTreeIndexGranularity index_granularity;
     MergeTreeWriterSettings settings;
 
-<<<<<<< HEAD
-    size_t current_mark = 0;
-
-    /// The offset to the first row of the block for which you want to write the index.
-    size_t index_offset = 0;
-=======
-    bool compute_granularity;
-    bool with_final_mark;
->>>>>>> 8e68d763
-
     size_t next_mark = 0;
     size_t next_index_offset = 0;
 
     MutableColumns index_columns;
-<<<<<<< HEAD
-=======
-    DataTypes index_types;
-    /// Index columns values from the last row from the last block
-    /// It's written to index file in the `writeSuffixAndFinalizePart` method
-    Row last_index_row;
-
-    bool data_written = false;
-    bool primary_index_initialized = false;
-    bool skip_indices_initialized = false;
-
-    /// To correctly write Nested elements column-by-column.
-    WrittenOffsetColumns * written_offset_columns = nullptr;
 
 private:
     /// Data is already written up to this mark.
     size_t current_mark = 0;
     /// The offset to the first row of the block for which you want to write the index.
     size_t index_offset = 0;
-    /// Index is already serialized up to this mark.
-    size_t index_mark = 0;
->>>>>>> 8e68d763
 };
 
 }