--- conflicted
+++ resolved
@@ -247,9 +247,8 @@
       */
     virtual void getPermutation(bool reverse, size_t limit, int nan_direction_hint, Permutation & res) const = 0;
 
-<<<<<<< HEAD
     virtual void updatePermutation(bool reverse, size_t limit, int nan_direction_hint, Permutation & res, EqualRanges &equal_ranges) const = 0;
-=======
+
     enum class SpecialSort
     {
         NONE = 0,
@@ -260,7 +259,6 @@
     {
         getPermutation(reverse, limit, nan_direction_hint, res);
     }
->>>>>>> dfdbf3ca
 
     /** Copies each element according offsets parameter.
       * (i-th element should be copied offsets[i] - offsets[i - 1] times.)
