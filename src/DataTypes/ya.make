# This file is generated automatically, do not edit. See 'ya.make.in' and use 'utils/generate-ya-make' to regenerate it.
OWNER(g:clickhouse)

LIBRARY()

PEERDIR(
    clickhouse/src/Common
    clickhouse/src/Formats
)


SRCS(
    DataTypeAggregateFunction.cpp
    DataTypeArray.cpp
    DataTypeCustomGeo.cpp
    DataTypeCustomIPv4AndIPv6.cpp
    DataTypeCustomSimpleAggregateFunction.cpp
    DataTypeCustomSimpleTextSerialization.cpp
    DataTypeDate.cpp
    DataTypeDateTime.cpp
    DataTypeDateTime64.cpp
    DataTypeDecimalBase.cpp
    DataTypeEnum.cpp
    DataTypeFactory.cpp
    DataTypeFixedString.cpp
    DataTypeFunction.cpp
    DataTypeInterval.cpp
    DataTypeLowCardinality.cpp
    DataTypeLowCardinalityHelpers.cpp
<<<<<<< HEAD
    DataTypeNested.cpp
=======
    DataTypeMap.cpp
>>>>>>> bf9f02d5
    DataTypeNothing.cpp
    DataTypeNullable.cpp
    DataTypeNumberBase.cpp
    DataTypeOneElementTuple.cpp
    DataTypeString.cpp
    DataTypeTuple.cpp
    DataTypeUUID.cpp
    DataTypesDecimal.cpp
    DataTypesNumber.cpp
    FieldToDataType.cpp
    IDataType.cpp
    NestedUtils.cpp
    convertMySQLDataType.cpp
    getLeastSupertype.cpp
    getMostSubtype.cpp
    registerDataTypeDateTime.cpp

)

END()<|MERGE_RESOLUTION|>--- conflicted
+++ resolved
@@ -27,11 +27,8 @@
     DataTypeInterval.cpp
     DataTypeLowCardinality.cpp
     DataTypeLowCardinalityHelpers.cpp
-<<<<<<< HEAD
+    DataTypeMap.cpp
     DataTypeNested.cpp
-=======
-    DataTypeMap.cpp
->>>>>>> bf9f02d5
     DataTypeNothing.cpp
     DataTypeNullable.cpp
     DataTypeNumberBase.cpp
