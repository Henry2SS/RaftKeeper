--- conflicted
+++ resolved
@@ -23,12 +23,9 @@
     static_cast<int32_t>(OpNum::Auth),
     static_cast<int32_t>(OpNum::SetSeqNum),
     static_cast<int32_t>(OpNum::SessionID),
-<<<<<<< HEAD
     static_cast<int32_t>(OpNum::SetWatches),
-=======
     static_cast<int32_t>(OpNum::SetACL),
     static_cast<int32_t>(OpNum::GetACL),
->>>>>>> 45d25cb3
 };
 
 std::string toString(OpNum op_num)
@@ -67,15 +64,12 @@
             return "SetSeqNum";
         case OpNum::SessionID:
             return "SessionID";
-<<<<<<< HEAD
         case OpNum::SetWatches:
             return "SetWatches";
-=======
         case OpNum::SetACL:
             return "SetACL";
         case OpNum::GetACL:
             return "GetACL";
->>>>>>> 45d25cb3
     }
     int32_t raw_op = static_cast<int32_t>(op_num);
     throw Exception("Operation " + std::to_string(raw_op) + " is unknown", Error::ZUNIMPLEMENTED);
