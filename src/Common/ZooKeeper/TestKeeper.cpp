#include <Common/ZooKeeper/TestKeeper.h>
#include <Common/setThreadName.h>
#include <Common/StringUtils/StringUtils.h>
#include <common/types.h>

#include <sstream>
#include <iomanip>
#include <functional>


namespace Coordination
{

static String parentPath(const String & path)
{
    auto rslash_pos = path.rfind('/');
    if (rslash_pos > 0)
        return path.substr(0, rslash_pos);
    return "/";
}

static String baseName(const String & path)
{
    auto rslash_pos = path.rfind('/');
    return path.substr(rslash_pos + 1);
}


using Undo = std::function<void()>;


struct TestKeeperRequest : virtual Request
{
    virtual ResponsePtr createResponse() const = 0;
    virtual std::pair<ResponsePtr, Undo> process(TestKeeper::Container & container, int64_t zxid) const = 0;
    virtual void processWatches(TestKeeper::Watches & /*watches*/, TestKeeper::Watches & /*list_watches*/) const {}
};


static void processWatchesImpl(const String & path, TestKeeper::Watches & watches, TestKeeper::Watches & list_watches)
{
    WatchResponse watch_response;
    watch_response.path = path;

    auto it = watches.find(watch_response.path);
    if (it != watches.end())
    {
        for (auto & callback : it->second)
            if (callback)
                callback(watch_response);

        watches.erase(it);
    }

    WatchResponse watch_list_response;
    watch_list_response.path = parentPath(path);

    it = list_watches.find(watch_list_response.path);
    if (it != list_watches.end())
    {
        for (auto & callback : it->second)
            if (callback)
                callback(watch_list_response);

        list_watches.erase(it);
    }
}


struct TestKeeperCreateRequest final : CreateRequest, TestKeeperRequest
{
    TestKeeperCreateRequest() = default;
    explicit TestKeeperCreateRequest(const CreateRequest & base) : CreateRequest(base) {}
    ResponsePtr createResponse() const override;
    std::pair<ResponsePtr, Undo> process(TestKeeper::Container & container, int64_t zxid) const override;

    void processWatches(TestKeeper::Watches & node_watches, TestKeeper::Watches & list_watches) const override
    {
        processWatchesImpl(getPath(), node_watches, list_watches);
    }
};

struct TestKeeperRemoveRequest final : RemoveRequest, TestKeeperRequest
{
    TestKeeperRemoveRequest() = default;
    explicit TestKeeperRemoveRequest(const RemoveRequest & base) : RemoveRequest(base) {}
    ResponsePtr createResponse() const override;
    std::pair<ResponsePtr, Undo> process(TestKeeper::Container & container, int64_t zxid) const override;

    void processWatches(TestKeeper::Watches & node_watches, TestKeeper::Watches & list_watches) const override
    {
        processWatchesImpl(getPath(), node_watches, list_watches);
    }
};

struct TestKeeperExistsRequest final : ExistsRequest, TestKeeperRequest
{
    ResponsePtr createResponse() const override;
    std::pair<ResponsePtr, Undo> process(TestKeeper::Container & container, int64_t zxid) const override;
};

struct TestKeeperGetRequest final : GetRequest, TestKeeperRequest
{
    TestKeeperGetRequest() = default;
    ResponsePtr createResponse() const override;
    std::pair<ResponsePtr, Undo> process(TestKeeper::Container & container, int64_t zxid) const override;
};

struct TestKeeperSetRequest final : SetRequest, TestKeeperRequest
{
    TestKeeperSetRequest() = default;
    explicit TestKeeperSetRequest(const SetRequest & base) : SetRequest(base) {}
    ResponsePtr createResponse() const override;
    std::pair<ResponsePtr, Undo> process(TestKeeper::Container & container, int64_t zxid) const override;

    void processWatches(TestKeeper::Watches & node_watches, TestKeeper::Watches & list_watches) const override
    {
        processWatchesImpl(getPath(), node_watches, list_watches);
    }
};

struct TestKeeperListRequest final : ListRequest, TestKeeperRequest
{
    ResponsePtr createResponse() const override;
    std::pair<ResponsePtr, Undo> process(TestKeeper::Container & container, int64_t zxid) const override;
};

struct TestKeeperCheckRequest final : CheckRequest, TestKeeperRequest
{
    TestKeeperCheckRequest() = default;
    explicit TestKeeperCheckRequest(const CheckRequest & base) : CheckRequest(base) {}
    ResponsePtr createResponse() const override;
    std::pair<ResponsePtr, Undo> process(TestKeeper::Container & container, int64_t zxid) const override;
};

struct TestKeeperMultiRequest final : MultiRequest, TestKeeperRequest
{
    explicit TestKeeperMultiRequest(const Requests & generic_requests)
    {
        requests.reserve(generic_requests.size());

        for (const auto & generic_request : generic_requests)
        {
            if (const auto * concrete_request_create = dynamic_cast<const CreateRequest *>(generic_request.get()))
            {
                auto create = std::make_shared<TestKeeperCreateRequest>(*concrete_request_create);
                requests.push_back(create);
            }
            else if (const auto * concrete_request_remove = dynamic_cast<const RemoveRequest *>(generic_request.get()))
            {
                requests.push_back(std::make_shared<TestKeeperRemoveRequest>(*concrete_request_remove));
            }
            else if (const auto * concrete_request_set = dynamic_cast<const SetRequest *>(generic_request.get()))
            {
                requests.push_back(std::make_shared<TestKeeperSetRequest>(*concrete_request_set));
            }
            else if (const auto * concrete_request_check = dynamic_cast<const CheckRequest *>(generic_request.get()))
            {
                requests.push_back(std::make_shared<TestKeeperCheckRequest>(*concrete_request_check));
            }
            else
                throw Exception("Illegal command as part of multi ZooKeeper request", Error::ZBADARGUMENTS);
        }
    }

    void processWatches(TestKeeper::Watches & node_watches, TestKeeper::Watches & list_watches) const override
    {
        for (const auto & generic_request : requests)
            dynamic_cast<const TestKeeperRequest &>(*generic_request).processWatches(node_watches, list_watches);
    }

    ResponsePtr createResponse() const override;
    std::pair<ResponsePtr, Undo> process(TestKeeper::Container & container, int64_t zxid) const override;
};


std::pair<ResponsePtr, Undo> TestKeeperCreateRequest::process(TestKeeper::Container & container, int64_t zxid) const
{
    CreateResponse response;
    Undo undo;

    if (container.count(path))
    {
        response.error = Error::ZNODEEXISTS;
    }
    else
    {
        auto it = container.find(parentPath(path));

        if (it == container.end())
        {
            response.error = Error::ZNONODE;
        }
        else if (it->second.is_ephemeral)
        {
            response.error = Error::ZNOCHILDRENFOREPHEMERALS;
        }
        else
        {
            TestKeeper::Node created_node;
            created_node.seq_num = 0;
            created_node.stat.czxid = zxid;
            created_node.stat.mzxid = zxid;
            created_node.stat.ctime = std::chrono::system_clock::now().time_since_epoch() / std::chrono::milliseconds(1);
            created_node.stat.mtime = created_node.stat.ctime;
            created_node.stat.numChildren = 0;
            created_node.stat.dataLength = data.length();
            created_node.data = data;
            created_node.is_ephemeral = is_ephemeral;
            created_node.is_sequental = is_sequential;
            std::string path_created = path;

            if (is_sequential)
            {
                auto seq_num = it->second.seq_num;

                std::stringstream seq_num_str;      // STYLE_CHECK_ALLOW_STD_STRING_STREAM
                seq_num_str.exceptions(std::ios::failbit);
                seq_num_str << std::setw(10) << std::setfill('0') << seq_num;

                path_created += seq_num_str.str();
            }

<<<<<<< HEAD
=======
            /// Increment sequential number even if node is not sequential
>>>>>>> db186830
            ++it->second.seq_num;

            response.path_created = path_created;
            container.emplace(path_created, std::move(created_node));

            undo = [&container, path_created, parent_path = it->first]
            {
                container.erase(path_created);
                auto & undo_parent = container.at(parent_path);
                --undo_parent.stat.cversion;
                --undo_parent.stat.numChildren;
<<<<<<< HEAD

=======
>>>>>>> db186830
                --undo_parent.seq_num;
            };

            ++it->second.stat.cversion;
            ++it->second.stat.numChildren;

            response.error = Error::ZOK;
        }
    }

    return { std::make_shared<CreateResponse>(response), undo };
}

std::pair<ResponsePtr, Undo> TestKeeperRemoveRequest::process(TestKeeper::Container & container, int64_t) const
{
    RemoveResponse response;
    Undo undo;

    auto it = container.find(path);
    if (it == container.end())
    {
        response.error = Error::ZNONODE;
    }
    else if (version != -1 && version != it->second.stat.version)
    {
        response.error = Error::ZBADVERSION;
    }
    else if (it->second.stat.numChildren)
    {
        response.error = Error::ZNOTEMPTY;
    }
    else
    {
        auto prev_node = it->second;
        container.erase(it);
        auto & parent = container.at(parentPath(path));
        --parent.stat.numChildren;
        ++parent.stat.cversion;
        response.error = Error::ZOK;

        undo = [prev_node, &container, path = path]
        {
            container.emplace(path, prev_node);
            auto & undo_parent = container.at(parentPath(path));
            ++undo_parent.stat.numChildren;
            --undo_parent.stat.cversion;
        };
    }

    return { std::make_shared<RemoveResponse>(response), undo };
}

std::pair<ResponsePtr, Undo> TestKeeperExistsRequest::process(TestKeeper::Container & container, int64_t) const
{
    ExistsResponse response;

    auto it = container.find(path);
    if (it != container.end())
    {
        response.stat = it->second.stat;
        response.error = Error::ZOK;
    }
    else
    {
        response.error = Error::ZNONODE;
    }

    return { std::make_shared<ExistsResponse>(response), {} };
}

std::pair<ResponsePtr, Undo> TestKeeperGetRequest::process(TestKeeper::Container & container, int64_t) const
{
    GetResponse response;

    auto it = container.find(path);
    if (it == container.end())
    {
        response.error = Error::ZNONODE;
    }
    else
    {
        response.stat = it->second.stat;
        response.data = it->second.data;
        response.error = Error::ZOK;
    }

    return { std::make_shared<GetResponse>(response), {} };
}

std::pair<ResponsePtr, Undo> TestKeeperSetRequest::process(TestKeeper::Container & container, int64_t zxid) const
{
    SetResponse response;
    Undo undo;

    auto it = container.find(path);
    if (it == container.end())
    {
        response.error = Error::ZNONODE;
    }
    else if (version == -1 || version == it->second.stat.version)
    {
        auto prev_node = it->second;

        it->second.data = data;
        ++it->second.stat.version;
        it->second.stat.mzxid = zxid;
        it->second.stat.mtime = std::chrono::system_clock::now().time_since_epoch() / std::chrono::milliseconds(1);
        it->second.data = data;
        ++container.at(parentPath(path)).stat.cversion;
        response.stat = it->second.stat;
        response.error = Error::ZOK;

        undo = [prev_node, &container, path = path]
        {
            container.at(path) = prev_node;
            --container.at(parentPath(path)).stat.cversion;
        };
    }
    else
    {
        response.error = Error::ZBADVERSION;
    }

    return { std::make_shared<SetResponse>(response), undo };
}

std::pair<ResponsePtr, Undo> TestKeeperListRequest::process(TestKeeper::Container & container, int64_t) const
{
    ListResponse response;

    auto it = container.find(path);
    if (it == container.end())
    {
        response.error = Error::ZNONODE;
    }
    else
    {
        auto path_prefix = path;
        if (path_prefix.empty())
            throw Exception("Logical error: path cannot be empty", Error::ZSESSIONEXPIRED);

        if (path_prefix.back() != '/')
            path_prefix += '/';

        /// Fairly inefficient.
        for (auto child_it = container.upper_bound(path_prefix);
             child_it != container.end() && startsWith(child_it->first, path_prefix);
            ++child_it)
        {
            if (parentPath(child_it->first) == path)
                response.names.emplace_back(baseName(child_it->first));
        }

        response.stat = it->second.stat;
        response.error = Error::ZOK;
    }

    return { std::make_shared<ListResponse>(response), {} };
}

std::pair<ResponsePtr, Undo> TestKeeperCheckRequest::process(TestKeeper::Container & container, int64_t) const
{
    CheckResponse response;
    auto it = container.find(path);
    if (it == container.end())
    {
        response.error = Error::ZNONODE;
    }
    else if (version != -1 && version != it->second.stat.version)
    {
        response.error = Error::ZBADVERSION;
    }
    else
    {
        response.error = Error::ZOK;
    }

    return { std::make_shared<CheckResponse>(response), {} };
}

std::pair<ResponsePtr, Undo> TestKeeperMultiRequest::process(TestKeeper::Container & container, int64_t zxid) const
{
    MultiResponse response;
    response.responses.reserve(requests.size());
    std::vector<Undo> undo_actions;

    try
    {
        for (const auto & request : requests)
        {
            const TestKeeperRequest & concrete_request = dynamic_cast<const TestKeeperRequest &>(*request);
            auto [ cur_response, undo_action ] = concrete_request.process(container, zxid);
            response.responses.emplace_back(cur_response);
            if (cur_response->error != Error::ZOK)
            {
                response.error = cur_response->error;

                for (auto it = undo_actions.rbegin(); it != undo_actions.rend(); ++it)
                    if (*it)
                        (*it)();

                return { std::make_shared<MultiResponse>(response), {} };
            }
            else
                undo_actions.emplace_back(std::move(undo_action));
        }

        response.error = Error::ZOK;
        return { std::make_shared<MultiResponse>(response), {} };
    }
    catch (...)
    {
        for (auto it = undo_actions.rbegin(); it != undo_actions.rend(); ++it)
            if (*it)
                (*it)();
        throw;
    }
}

ResponsePtr TestKeeperCreateRequest::createResponse() const { return std::make_shared<CreateResponse>(); }
ResponsePtr TestKeeperRemoveRequest::createResponse() const { return std::make_shared<RemoveResponse>(); }
ResponsePtr TestKeeperExistsRequest::createResponse() const { return std::make_shared<ExistsResponse>(); }
ResponsePtr TestKeeperGetRequest::createResponse() const { return std::make_shared<GetResponse>(); }
ResponsePtr TestKeeperSetRequest::createResponse() const { return std::make_shared<SetResponse>(); }
ResponsePtr TestKeeperListRequest::createResponse() const { return std::make_shared<ListResponse>(); }
ResponsePtr TestKeeperCheckRequest::createResponse() const { return std::make_shared<CheckResponse>(); }
ResponsePtr TestKeeperMultiRequest::createResponse() const { return std::make_shared<MultiResponse>(); }


TestKeeper::TestKeeper(const String & root_path_, Poco::Timespan operation_timeout_)
    : root_path(root_path_), operation_timeout(operation_timeout_)
{
    container.emplace("/", Node());

    if (!root_path.empty())
    {
        if (root_path.back() == '/')
            root_path.pop_back();
    }

    processing_thread = ThreadFromGlobalPool([this] { processingThread(); });
}


TestKeeper::~TestKeeper()
{
    try
    {
        finalize();
        if (processing_thread.joinable())
            processing_thread.join();
    }
    catch (...)
    {
        tryLogCurrentException(__PRETTY_FUNCTION__);
    }
}


void TestKeeper::processingThread()
{
    setThreadName("TestKeeperProc");

    try
    {
        while (!expired)
        {
            RequestInfo info;

            UInt64 max_wait = UInt64(operation_timeout.totalMilliseconds());
            if (requests_queue.tryPop(info, max_wait))
            {
                if (expired)
                    break;


                ++zxid;

                info.request->addRootPath(root_path);
                auto [response, _] = info.request->process(container, zxid);

                if (info.watch)
                {
                    /// To be compatible with real ZooKeeper we add watch if request was successful (i.e. node exists)
                    /// or if it was exists request which allows to add watches for non existing nodes.
                    if (response->error == Error::ZOK)
                    {
                        auto & watches_type = dynamic_cast<const ListRequest *>(info.request.get())
                            ? list_watches
                            : watches;

                        watches_type[info.request->getPath()].emplace_back(std::move(info.watch));
                    }
                    else if (response->error == Error::ZNONODE && dynamic_cast<const ExistsRequest *>(info.request.get()))
                    {
                        watches[info.request->getPath()].emplace_back(std::move(info.watch));
                    }
                }

                if (response->error == Error::ZOK)
                    info.request->processWatches(watches, list_watches);

                response->removeRootPath(root_path);
                if (info.callback)
                    info.callback(*response);
            }
        }
    }
    catch (...)
    {
        tryLogCurrentException(__PRETTY_FUNCTION__);
        finalize();
    }
}


void TestKeeper::finalize()
{
    {
        std::lock_guard lock(push_request_mutex);

        if (expired)
            return;
        expired = true;
    }

    processing_thread.join();

    try
    {
        {
            for (auto & path_watch : watches)
            {
                WatchResponse response;
                response.type = SESSION;
                response.state = EXPIRED_SESSION;
                response.error = Error::ZSESSIONEXPIRED;

                for (auto & callback : path_watch.second)
                {
                    if (callback)
                    {
                        try
                        {
                            callback(response);
                        }
                        catch (...)
                        {
                            tryLogCurrentException(__PRETTY_FUNCTION__);
                        }
                    }
                }
            }

            watches.clear();
        }

        RequestInfo info;
        while (requests_queue.tryPop(info))
        {
            if (info.callback)
            {
                ResponsePtr response = info.request->createResponse();
                response->error = Error::ZSESSIONEXPIRED;
                try
                {
                    info.callback(*response);
                }
                catch (...)
                {
                    tryLogCurrentException(__PRETTY_FUNCTION__);
                }
            }
            if (info.watch)
            {
                WatchResponse response;
                response.type = SESSION;
                response.state = EXPIRED_SESSION;
                response.error = Error::ZSESSIONEXPIRED;
                try
                {
                    info.watch(response);
                }
                catch (...)
                {
                    tryLogCurrentException(__PRETTY_FUNCTION__);
                }
            }
        }
    }
    catch (...)
    {
        tryLogCurrentException(__PRETTY_FUNCTION__);
    }
}

void TestKeeper::pushRequest(RequestInfo && request)
{
    try
    {
        request.time = clock::now();

        /// We must serialize 'pushRequest' and 'finalize' (from processingThread) calls
        ///  to avoid forgotten operations in the queue when session is expired.
        /// Invariant: when expired, no new operations will be pushed to the queue in 'pushRequest'
        ///  and the queue will be drained in 'finalize'.
        std::lock_guard lock(push_request_mutex);

        if (expired)
            throw Exception("Session expired", Error::ZSESSIONEXPIRED);

        if (!requests_queue.tryPush(std::move(request), operation_timeout.totalMilliseconds()))
            throw Exception("Cannot push request to queue within operation timeout", Error::ZOPERATIONTIMEOUT);
    }
    catch (...)
    {
        finalize();
        throw;
    }
}


void TestKeeper::create(
        const String & path,
        const String & data,
        bool is_ephemeral,
        bool is_sequential,
        const ACLs &,
        CreateCallback callback)
{
    TestKeeperCreateRequest request;
    request.path = path;
    request.data = data;
    request.is_ephemeral = is_ephemeral;
    request.is_sequential = is_sequential;

    RequestInfo request_info;
    request_info.request = std::make_shared<TestKeeperCreateRequest>(std::move(request));
    request_info.callback = [callback](const Response & response) { callback(dynamic_cast<const CreateResponse &>(response)); };
    pushRequest(std::move(request_info));
}

void TestKeeper::remove(
        const String & path,
        int32_t version,
        RemoveCallback callback)
{
    TestKeeperRemoveRequest request;
    request.path = path;
    request.version = version;

    RequestInfo request_info;
    request_info.request = std::make_shared<TestKeeperRemoveRequest>(std::move(request));
    request_info.callback = [callback](const Response & response) { callback(dynamic_cast<const RemoveResponse &>(response)); };
    pushRequest(std::move(request_info));
}

void TestKeeper::exists(
        const String & path,
        ExistsCallback callback,
        WatchCallback watch)
{
    TestKeeperExistsRequest request;
    request.path = path;

    RequestInfo request_info;
    request_info.request = std::make_shared<TestKeeperExistsRequest>(std::move(request));
    request_info.callback = [callback](const Response & response) { callback(dynamic_cast<const ExistsResponse &>(response)); };
    request_info.watch = watch;
    pushRequest(std::move(request_info));
}

void TestKeeper::get(
        const String & path,
        GetCallback callback,
        WatchCallback watch)
{
    TestKeeperGetRequest request;
    request.path = path;

    RequestInfo request_info;
    request_info.request = std::make_shared<TestKeeperGetRequest>(std::move(request));
    request_info.callback = [callback](const Response & response) { callback(dynamic_cast<const GetResponse &>(response)); };
    request_info.watch = watch;
    pushRequest(std::move(request_info));
}

void TestKeeper::set(
        const String & path,
        const String & data,
        int32_t version,
        SetCallback callback)
{
    TestKeeperSetRequest request;
    request.path = path;
    request.data = data;
    request.version = version;

    RequestInfo request_info;
    request_info.request = std::make_shared<TestKeeperSetRequest>(std::move(request));
    request_info.callback = [callback](const Response & response) { callback(dynamic_cast<const SetResponse &>(response)); };
    pushRequest(std::move(request_info));
}

void TestKeeper::list(
        const String & path,
        ListCallback callback,
        WatchCallback watch)
{
    TestKeeperListRequest request;
    request.path = path;

    RequestInfo request_info;
    request_info.request = std::make_shared<TestKeeperListRequest>(std::move(request));
    request_info.callback = [callback](const Response & response) { callback(dynamic_cast<const ListResponse &>(response)); };
    request_info.watch = watch;
    pushRequest(std::move(request_info));
}

void TestKeeper::check(
        const String & path,
        int32_t version,
        CheckCallback callback)
{
    TestKeeperCheckRequest request;
    request.path = path;
    request.version = version;

    RequestInfo request_info;
    request_info.request = std::make_shared<TestKeeperCheckRequest>(std::move(request));
    request_info.callback = [callback](const Response & response) { callback(dynamic_cast<const CheckResponse &>(response)); };
    pushRequest(std::move(request_info));
}

void TestKeeper::multi(
        const Requests & requests,
        MultiCallback callback)
{
    TestKeeperMultiRequest request(requests);

    RequestInfo request_info;
    request_info.request = std::make_shared<TestKeeperMultiRequest>(std::move(request));
    request_info.callback = [callback](const Response & response) { callback(dynamic_cast<const MultiResponse &>(response)); };
    pushRequest(std::move(request_info));
}

}<|MERGE_RESOLUTION|>--- conflicted
+++ resolved
@@ -221,10 +221,7 @@
                 path_created += seq_num_str.str();
             }
 
-<<<<<<< HEAD
-=======
             /// Increment sequential number even if node is not sequential
->>>>>>> db186830
             ++it->second.seq_num;
 
             response.path_created = path_created;
@@ -236,10 +233,6 @@
                 auto & undo_parent = container.at(parent_path);
                 --undo_parent.stat.cversion;
                 --undo_parent.stat.numChildren;
-<<<<<<< HEAD
-
-=======
->>>>>>> db186830
                 --undo_parent.seq_num;
             };
 
