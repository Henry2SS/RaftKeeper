#include <Processors/Transforms/TotalsHavingTransform.h>
#include <Processors/Transforms/AggregatingTransform.h>

#include <Columns/ColumnAggregateFunction.h>
#include <Columns/FilterDescription.h>

#include <Common/typeid_cast.h>
#include <DataStreams/finalizeBlock.h>
#include <Interpreters/ExpressionActions.h>

namespace DB
{
namespace ErrorCodes
{
    extern const int LOGICAL_ERROR;
    extern const int ILLEGAL_COLUMN;
}

void finalizeChunk(Chunk & chunk)
{
    auto num_rows = chunk.getNumRows();
    auto columns = chunk.detachColumns();

    for (auto & column : columns)
        if (typeid_cast<const ColumnAggregateFunction *>(column.get()))
            column = ColumnAggregateFunction::convertToValues(IColumn::mutate(std::move(column)));

    chunk.setColumns(std::move(columns), num_rows);
}

Block TotalsHavingTransform::transformHeader(Block block, const ExpressionActionsPtr & expression, bool final)
{
    if (final)
        finalizeBlock(block);

    size_t num_rows = block.rows();

    if (expression)
        expression->execute(block, num_rows);

    return block;
}

TotalsHavingTransform::TotalsHavingTransform(
    const Block & header,
    bool overflow_row_,
    const ExpressionActionsPtr & expression_,
    const std::string & filter_column_,
    TotalsMode totals_mode_,
    double auto_include_threshold_,
    bool final_)
    : ISimpleTransform(header, transformHeader(header, expression_, final_), true)
    , overflow_row(overflow_row_)
    , expression(expression_)
    , filter_column_name(filter_column_)
    , totals_mode(totals_mode_)
    , auto_include_threshold(auto_include_threshold_)
    , final(final_)
{
    if (!filter_column_name.empty())
        filter_column_pos = outputs.front().getHeader().getPositionByName(filter_column_name);

    finalized_header = getInputPort().getHeader();
    finalizeBlock(finalized_header);

    /// Port for Totals.
    if (expression)
    {
        auto totals_header = finalized_header;
        size_t num_rows = totals_header.rows();
        expression->execute(totals_header, num_rows);
        outputs.emplace_back(totals_header, this);
    }
    else
        outputs.emplace_back(finalized_header, this);

    /// Initialize current totals with initial state.
    current_totals.reserve(header.columns());
    for (const auto & elem : header)
    {
        MutableColumnPtr new_column = elem.type->createColumn();
        elem.type->insertDefaultInto(*new_column);
        current_totals.emplace_back(std::move(new_column));
    }
}

IProcessor::Status TotalsHavingTransform::prepare()
{
    if (!finished_transform)
    {
        auto status = ISimpleTransform::prepare();

        if (status != Status::Finished)
            return status;

        finished_transform = true;
    }

    auto & totals_output = getTotalsPort();

    /// Check can output.
    if (totals_output.isFinished())
        return Status::Finished;

    if (!totals_output.canPush())
        return Status::PortFull;

    if (!totals)
        return Status::Ready;

    totals_output.push(std::move(totals));
    totals_output.finish();
    return Status::Finished;
}

void TotalsHavingTransform::work()
{
    if (finished_transform)
        prepareTotals();
    else
        ISimpleTransform::work();
}

void TotalsHavingTransform::transform(Chunk & chunk)
{
    /// Block with values not included in `max_rows_to_group_by`. We'll postpone it.
    if (overflow_row)
    {
        const auto & info = chunk.getChunkInfo();
        if (!info)
            throw Exception("Chunk info was not set for chunk in TotalsHavingTransform.", ErrorCodes::LOGICAL_ERROR);

        const auto * agg_info = typeid_cast<const AggregatedChunkInfo *>(info.get());
        if (!agg_info)
            throw Exception("Chunk should have AggregatedChunkInfo in TotalsHavingTransform.", ErrorCodes::LOGICAL_ERROR);

        if (agg_info->is_overflows)
        {
            overflow_aggregates = std::move(chunk);
            return;
        }
    }

    if (!chunk)
        return;

    auto finalized = chunk.clone();
    if (final)
        finalizeChunk(finalized);

    total_keys += finalized.getNumRows();

    if (filter_column_name.empty())
    {
        addToTotals(chunk, nullptr);
        chunk = std::move(finalized);
    }
    else
    {
        /// Compute the expression in HAVING.
        const auto & cur_header = final ? finalized_header : getInputPort().getHeader();
        size_t num_rows = finalized.getNumRows();
        auto finalized_block = cur_header.cloneWithColumns(finalized.detachColumns());
<<<<<<< HEAD
        expression->execute(finalized_block, num_rows);
=======

        for (const ExpressionAction & action : expression->getActions())
        {
            if (action.type == ExpressionAction::ARRAY_JOIN)
                throw Exception("Having clause cannot contain arrayJoin", ErrorCodes::ILLEGAL_COLUMN);
        }

        expression->execute(finalized_block);
>>>>>>> 224352ba
        auto columns = finalized_block.getColumns();

        ColumnPtr filter_column_ptr = columns[filter_column_pos];
        ConstantFilterDescription const_filter_description(*filter_column_ptr);

        if (const_filter_description.always_true)
        {
            addToTotals(chunk, nullptr);
            chunk.setColumns(std::move(columns), num_rows);
            return;
        }

        if (const_filter_description.always_false)
        {
            if (totals_mode == TotalsMode::BEFORE_HAVING)
                addToTotals(chunk, nullptr);

            chunk.clear();
            return;
        }

        FilterDescription filter_description(*filter_column_ptr);

        /// Add values to `totals` (if it was not already done).
        if (totals_mode == TotalsMode::BEFORE_HAVING)
            addToTotals(chunk, nullptr);
        else
            addToTotals(chunk, filter_description.data);

        /// Filter the block by expression in HAVING.
        for (auto & column : columns)
        {
            column = column->filter(*filter_description.data, -1);
            if (column->empty())
            {
                chunk.clear();
                return;
            }
        }

        num_rows = columns.front()->size();
        chunk.setColumns(std::move(columns), num_rows);
    }

    passed_keys += chunk.getNumRows();
}

void TotalsHavingTransform::addToTotals(const Chunk & chunk, const IColumn::Filter * filter)
{
    auto num_columns = chunk.getNumColumns();
    for (size_t col = 0; col < num_columns; ++col)
    {
        const auto & current = chunk.getColumns()[col];

        if (const auto * column = typeid_cast<const ColumnAggregateFunction *>(current.get()))
        {
            auto & totals_column = typeid_cast<ColumnAggregateFunction &>(*current_totals[col]);
            assert(totals_column.size() == 1);

            /// Accumulate all aggregate states from a column of a source chunk into
            /// the corresponding totals column.
            const ColumnAggregateFunction::Container & vec = column->getData();
            size_t size = vec.size();

            if (filter && filter->size() != size)
                throw Exception("Filter has size which differs from column size", ErrorCodes::LOGICAL_ERROR);

            if (filter)
            {
                for (size_t row = 0; row < size; ++row)
                    if ((*filter)[row])
                        totals_column.insertMergeFrom(vec[row]);
            }
            else
            {
                for (size_t row = 0; row < size; ++row)
                    totals_column.insertMergeFrom(vec[row]);
            }
        }
    }
}

void TotalsHavingTransform::prepareTotals()
{
    /// If totals_mode == AFTER_HAVING_AUTO, you need to decide whether to add aggregates to TOTALS for strings,
    /// not passed max_rows_to_group_by.
    if (overflow_aggregates)
    {
        if (totals_mode == TotalsMode::BEFORE_HAVING
            || totals_mode == TotalsMode::AFTER_HAVING_INCLUSIVE
            || (totals_mode == TotalsMode::AFTER_HAVING_AUTO
                && static_cast<double>(passed_keys) / total_keys >= auto_include_threshold))
            addToTotals(overflow_aggregates, nullptr);
    }

    totals = Chunk(std::move(current_totals), 1);
    finalizeChunk(totals);

    if (expression)
    {
        size_t num_rows = totals.getNumRows();
        auto block = finalized_header.cloneWithColumns(totals.detachColumns());
        expression->execute(block, num_rows);
        /// Note: after expression totals may have several rows if `arrayJoin` was used in expression.
        totals = Chunk(block.getColumns(), num_rows);
    }
}

}<|MERGE_RESOLUTION|>--- conflicted
+++ resolved
@@ -161,18 +161,14 @@
         const auto & cur_header = final ? finalized_header : getInputPort().getHeader();
         size_t num_rows = finalized.getNumRows();
         auto finalized_block = cur_header.cloneWithColumns(finalized.detachColumns());
-<<<<<<< HEAD
+
+        for (const auto & action : expression->getActions())
+        {
+            if (action.node->type == ActionsDAG::Type::ARRAY_JOIN)
+                throw Exception("Having clause cannot contain arrayJoin", ErrorCodes::ILLEGAL_COLUMN);
+        }
+
         expression->execute(finalized_block, num_rows);
-=======
-
-        for (const ExpressionAction & action : expression->getActions())
-        {
-            if (action.type == ExpressionAction::ARRAY_JOIN)
-                throw Exception("Having clause cannot contain arrayJoin", ErrorCodes::ILLEGAL_COLUMN);
-        }
-
-        expression->execute(finalized_block);
->>>>>>> 224352ba
         auto columns = finalized_block.getColumns();
 
         ColumnPtr filter_column_ptr = columns[filter_column_pos];
