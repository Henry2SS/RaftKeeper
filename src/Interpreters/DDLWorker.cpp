#include <Interpreters/DDLWorker.h>
#include <Interpreters/DDLTask.h>
#include <Parsers/ASTAlterQuery.h>
#include <Parsers/ASTDropQuery.h>
#include <Parsers/ASTOptimizeQuery.h>
#include <Parsers/ASTQueryWithOnCluster.h>
#include <Parsers/ASTQueryWithTableAndOutput.h>
#include <Parsers/ParserQuery.h>
#include <Parsers/parseQuery.h>
#include <Parsers/queryToString.h>
#include <IO/WriteHelpers.h>
#include <IO/ReadHelpers.h>
#include <IO/ReadBufferFromString.h>
#include <Storages/IStorage.h>
#include <Interpreters/executeQuery.h>
#include <Interpreters/Cluster.h>
#include <Interpreters/Context.h>
#include <Common/setThreadName.h>
#include <Common/randomSeed.h>
#include <Common/ZooKeeper/ZooKeeper.h>
#include <Common/ZooKeeper/KeeperException.h>
#include <Common/isLocalAddress.h>
#include <Storages/StorageReplicatedMergeTree.h>
#include <Poco/Timestamp.h>
#include <common/sleep.h>
#include <common/getFQDNOrHostName.h>
#include <common/logger_useful.h>
#include <random>
#include <pcg_random.hpp>


namespace DB
{

namespace ErrorCodes
{
    extern const int NOT_IMPLEMENTED;
    extern const int LOGICAL_ERROR;
    extern const int INCONSISTENT_CLUSTER_DEFINITION;
    extern const int TIMEOUT_EXCEEDED;
    extern const int UNKNOWN_TYPE_OF_QUERY;
    extern const int UNFINISHED;
    extern const int QUERY_IS_PROHIBITED;
}


namespace
{

/** Caveats: usage of locks in ZooKeeper is incorrect in 99% of cases,
  *  and highlights your poor understanding of distributed systems.
  *
  * It's only correct if all the operations that are performed under lock
  *  are atomically checking that the lock still holds
  *  or if we ensure that these operations will be undone if lock is lost
  *  (due to ZooKeeper session loss) that's very difficult to achieve.
  *
  * It's Ok if every operation that we perform under lock is actually operation in ZooKeeper.
  *
  * In 1% of cases when you can correctly use Lock, the logic is complex enough, so you don't need this class.
  *
  * TLDR: Don't use this code.
  * We only have a few cases of it's usage and it will be removed.
  */
class ZooKeeperLock
{
public:
    /// lock_prefix - path where the ephemeral lock node will be created
    /// lock_name - the name of the ephemeral lock node
    ZooKeeperLock(
        const zkutil::ZooKeeperPtr & zookeeper_,
        const std::string & lock_prefix_,
        const std::string & lock_name_,
        const std::string & lock_message_ = "")
    :
        zookeeper(zookeeper_),
        lock_path(lock_prefix_ + "/" + lock_name_),
        lock_message(lock_message_),
        log(&Poco::Logger::get("zkutil::Lock"))
    {
        zookeeper->createIfNotExists(lock_prefix_, "");
    }

    ~ZooKeeperLock()
    {
        try
        {
            unlock();
        }
        catch (...)
        {
            DB::tryLogCurrentException(__PRETTY_FUNCTION__);
        }
    }

    void unlock()
    {
        Coordination::Stat stat;
        std::string dummy;
        bool result = zookeeper->tryGet(lock_path, dummy, &stat);

        if (result && stat.ephemeralOwner == zookeeper->getClientID())
            zookeeper->remove(lock_path, -1);
        else
            LOG_WARNING(log, "Lock is lost. It is normal if session was expired. Path: {}/{}", lock_path, lock_message);
    }

    bool tryLock()
    {
        std::string dummy;
        Coordination::Error code = zookeeper->tryCreate(lock_path, lock_message, zkutil::CreateMode::Ephemeral, dummy);

        if (code == Coordination::Error::ZNODEEXISTS)
        {
            return false;
        }
        else if (code == Coordination::Error::ZOK)
        {
            return true;
        }
        else
        {
            throw Coordination::Exception(code);
        }
    }

private:
    zkutil::ZooKeeperPtr zookeeper;

    std::string lock_path;
    std::string lock_message;
    Poco::Logger * log;

};

std::unique_ptr<ZooKeeperLock> createSimpleZooKeeperLock(
    const zkutil::ZooKeeperPtr & zookeeper, const String & lock_prefix, const String & lock_name, const String & lock_message)
{
    return std::make_unique<ZooKeeperLock>(zookeeper, lock_prefix, lock_name, lock_message);
}

}


DDLWorker::DDLWorker(int pool_size_, const std::string & zk_root_dir, Context & context_, const Poco::Util::AbstractConfiguration * config, const String & prefix,
                     bool is_replicated_db_, const std::optional<String> & db_name_, const std::optional<String> & db_replica_name_, const std::optional<String> & db_shard_name_)
    : context(context_)
    , log(&Poco::Logger::get("DDLWorker"))
    , pool_size(pool_size_)
    , worker_pool(pool_size_)
{
    is_replicated_db = is_replicated_db_;
    db_name = db_name_;
    db_replica_name = db_replica_name_;
    db_shard_name = db_shard_name_;
    last_tasks.reserve(pool_size);

    queue_dir = zk_root_dir;
    if (queue_dir.back() == '/')
        queue_dir.resize(queue_dir.size() - 1);

    if (config)
    {
        task_max_lifetime = config->getUInt64(prefix + ".task_max_lifetime", static_cast<UInt64>(task_max_lifetime));
        cleanup_delay_period = config->getUInt64(prefix + ".cleanup_delay_period", static_cast<UInt64>(cleanup_delay_period));
        max_tasks_in_queue = std::max<UInt64>(1, config->getUInt64(prefix + ".max_tasks_in_queue", max_tasks_in_queue));

        if (config->has(prefix + ".profile"))
            context.setSetting("profile", config->getString(prefix + ".profile"));
    }

    if (context.getSettingsRef().readonly)
    {
        LOG_WARNING(log, "Distributed DDL worker is run with readonly settings, it will not be able to execute DDL queries Set appropriate system_profile or distributed_ddl.profile to fix this.");
    }

    host_fqdn = getFQDNOrHostName();
    host_fqdn_id = Cluster::Address::toString(host_fqdn, context.getTCPPort());

    main_thread = ThreadFromGlobalPool(&DDLWorker::runMainThread, this);
    cleanup_thread = ThreadFromGlobalPool(&DDLWorker::runCleanupThread, this);
}


DDLWorker::~DDLWorker()
{
    stop_flag = true;
    queue_updated_event->set();
    cleanup_event->set();
    worker_pool.wait();
    main_thread.join();
    cleanup_thread.join();
}


DDLWorker::ZooKeeperPtr DDLWorker::tryGetZooKeeper() const
{
    std::lock_guard lock(zookeeper_mutex);
    return current_zookeeper;
}

DDLWorker::ZooKeeperPtr DDLWorker::getAndSetZooKeeper()
{
    std::lock_guard lock(zookeeper_mutex);

    if (!current_zookeeper || current_zookeeper->expired())
        current_zookeeper = context.getZooKeeper();

    return current_zookeeper;
}

void DDLWorker::recoverZooKeeper()
{
    LOG_DEBUG(log, "Recovering ZooKeeper session after: {}", getCurrentExceptionMessage(false));

    while (!stop_flag)
    {
        try
        {
            getAndSetZooKeeper();
            break;
        }
        catch (...)
        {
            tryLogCurrentException(__PRETTY_FUNCTION__);
            sleepForSeconds(5);
        }
    }
}


DDLTaskPtr DDLWorker::initAndCheckTask(const String & entry_name, String & out_reason, const ZooKeeperPtr & zookeeper)
{
    String node_data;
    String entry_path = queue_dir + "/" + entry_name;

    if (!zookeeper->tryGet(entry_path, node_data))
    {
        /// It is Ok that node could be deleted just now. It means that there are no current host in node's host list.
        out_reason = "The task was deleted";
        return {};
    }

    auto task = std::make_unique<DDLTask>();
    task->entry_name = entry_name;
    task->entry_path = entry_path;

    try
    {
        task->entry.parse(node_data);
    }
    catch (...)
    {
        /// What should we do if we even cannot parse host name and therefore cannot properly submit execution status?
        /// We can try to create fail node using FQDN if it equal to host name in cluster config attempt will be successful.
        /// Otherwise, that node will be ignored by DDLQueryStatusInputStream.

        tryLogCurrentException(log, "Cannot parse DDL task " + entry_name + ", will try to send error status");

        String status = ExecutionStatus::fromCurrentException().serializeText();
        try
        {
            createStatusDirs(entry_path, zookeeper);
            zookeeper->tryCreate(entry_path + "/finished/" + host_fqdn_id, status, zkutil::CreateMode::Persistent);
        }
        catch (...)
        {
            tryLogCurrentException(log, "Can't report the task has invalid format");
        }

        out_reason = "Incorrect task format";
        return {};
    }

    if (is_replicated_db)
    {
        //
        task->host_id.host_name = host_fqdn;
        task->host_id.port = context.getTCPPort();
        task->host_id_str = *db_replica_name;
        return task;
    }

    bool host_in_hostlist = false;
    for (const HostID & host : task->entry.hosts)
    {
        auto maybe_secure_port = context.getTCPPortSecure();

        /// The port is considered local if it matches TCP or TCP secure port that the server is listening.
        bool is_local_port = (maybe_secure_port && host.isLocalAddress(*maybe_secure_port))
            || host.isLocalAddress(context.getTCPPort());

        if (!is_local_port)
            continue;

        if (host_in_hostlist)
        {
            /// This check could be slow a little bit
            LOG_WARNING(log, "There are two the same ClickHouse instances in task {}: {} and {}. Will use the first one only.", entry_name, task->host_id.readableString(), host.readableString());
        }
        else
        {
            host_in_hostlist = true;
            task->host_id = host;
            task->host_id_str = host.toString();
        }
    }

    if (!host_in_hostlist)
    {
        out_reason = "There is no a local address in host list";
        return {};
    }

    return task;
}


static void filterAndSortQueueNodes(Strings & all_nodes)
{
    all_nodes.erase(std::remove_if(all_nodes.begin(), all_nodes.end(), [] (const String & s) { return !startsWith(s, "query-"); }), all_nodes.end());
    std::sort(all_nodes.begin(), all_nodes.end());
}

void DDLWorker::scheduleTasks()
{
    LOG_DEBUG(log, "Scheduling tasks");
    auto zookeeper = tryGetZooKeeper();

    Strings queue_nodes = zookeeper->getChildren(queue_dir, nullptr, queue_updated_event);
    filterAndSortQueueNodes(queue_nodes);
    if (queue_nodes.empty())
        return;

    bool server_startup = last_tasks.empty();

    auto begin_node = server_startup
        ? queue_nodes.begin()
        : std::upper_bound(queue_nodes.begin(), queue_nodes.end(), last_tasks.back());

    for (auto it = begin_node; it != queue_nodes.end(); ++it)
    {
        String entry_name = *it;

        String reason;
        auto task = initAndCheckTask(entry_name, reason, zookeeper);
        if (!task)
        {
            LOG_DEBUG(log, "Will not execute task {}: {}", entry_name, reason);
            saveTask(entry_name);
            continue;
        }

        bool already_processed = zookeeper->exists(task->entry_path + "/finished/" + task->host_id_str);
        if (!server_startup && !task->was_executed && already_processed)
        {
            throw Exception(ErrorCodes::LOGICAL_ERROR,
                "Server expects that DDL task {} should be processed, but it was already processed according to ZK",
                entry_name);
        }

        if (!already_processed)
        {
            worker_pool.scheduleOrThrowOnError([this, task_ptr = task.release()]()
            {
                setThreadName("DDLWorkerExec");
                enqueueTask(DDLTaskPtr(task_ptr));
            });
        }
        else
        {
            LOG_DEBUG(log, "Task {} ({}) has been already processed", entry_name, task->entry.query);
        }

        saveTask(entry_name);

        if (stop_flag)
            break;
    }
}

void DDLWorker::saveTask(const String & entry_name)
{
    if (last_tasks.size() == pool_size)
    {
        last_tasks.erase(last_tasks.begin());
    }
    last_tasks.emplace_back(entry_name);
}

/// Parses query and resolves cluster and host in cluster
void DDLWorker::parseQueryAndResolveHost(DDLTask & task)
{
    {
        const char * begin = task.entry.query.data();
        const char * end = begin + task.entry.query.size();

        ParserQuery parser_query(end);
        String description;
        task.query = parseQuery(parser_query, begin, end, description, 0, context.getSettingsRef().max_parser_depth);
    }

    // XXX: serious design flaw since `ASTQueryWithOnCluster` is not inherited from `IAST`!
    if (!task.query || !(task.query_on_cluster = dynamic_cast<ASTQueryWithOnCluster *>(task.query.get())))
        throw Exception("Received unknown DDL query", ErrorCodes::UNKNOWN_TYPE_OF_QUERY);

    if (is_replicated_db)
        return;

    task.cluster_name = task.query_on_cluster->cluster;
    task.cluster = context.tryGetCluster(task.cluster_name);
    if (!task.cluster)
        throw Exception(ErrorCodes::INCONSISTENT_CLUSTER_DEFINITION,
            "DDL task {} contains current host {} in cluster {}, but there are no such cluster here.",
            task.entry_name, task.host_id.readableString(), task.cluster_name);

    /// Try to find host from task host list in cluster
    /// At the first, try find exact match (host name and ports should be literally equal)
    /// If the attempt fails, try find it resolving host name of each instance
    const auto & shards = task.cluster->getShardsAddresses();

    bool found_exact_match = false;
    String default_database;
    for (size_t shard_num = 0; shard_num < shards.size(); ++shard_num)
    {
        for (size_t replica_num = 0; replica_num < shards[shard_num].size(); ++replica_num)
        {
            const Cluster::Address & address = shards[shard_num][replica_num];

            if (address.host_name == task.host_id.host_name && address.port == task.host_id.port)
            {
                if (found_exact_match)
                {
                    if (default_database == address.default_database)
                    {
                        throw Exception(ErrorCodes::INCONSISTENT_CLUSTER_DEFINITION,
                            "There are two exactly the same ClickHouse instances {} in cluster {}",
                            address.readableString(), task.cluster_name);
                    }
                    else
                    {
                        /* Circular replication is used.
                         * It is when every physical node contains
                         * replicas of different shards of the same table.
                         * To distinguish one replica from another on the same node,
                         * every shard is placed into separate database.
                         * */
                        is_circular_replicated = true;
                        auto * query_with_table = dynamic_cast<ASTQueryWithTableAndOutput *>(task.query.get());
                        if (!query_with_table || query_with_table->database.empty())
                        {
                            throw Exception(ErrorCodes::INCONSISTENT_CLUSTER_DEFINITION,
                                "For a distributed DDL on circular replicated cluster its table name must be qualified by database name.");
                        }
                        if (default_database == query_with_table->database)
                            return;
                    }
                }
                found_exact_match = true;
                task.host_shard_num = shard_num;
                task.host_replica_num = replica_num;
                task.address_in_cluster = address;
                default_database = address.default_database;
            }
        }
    }

    if (found_exact_match)
        return;

    LOG_WARNING(log, "Not found the exact match of host {} from task {} in cluster {} definition. Will try to find it using host name resolving.", task.host_id.readableString(), task.entry_name, task.cluster_name);

    bool found_via_resolving = false;
    for (size_t shard_num = 0; shard_num < shards.size(); ++shard_num)
    {
        for (size_t replica_num = 0; replica_num < shards[shard_num].size(); ++replica_num)
        {
            const Cluster::Address & address = shards[shard_num][replica_num];

            if (auto resolved = address.getResolvedAddress();
                resolved && (isLocalAddress(*resolved, context.getTCPPort())
                    || (context.getTCPPortSecure() && isLocalAddress(*resolved, *context.getTCPPortSecure()))))
            {
                if (found_via_resolving)
                {
                    throw Exception(ErrorCodes::INCONSISTENT_CLUSTER_DEFINITION,
                        "There are two the same ClickHouse instances in cluster {} : {} and {}",
                        task.cluster_name, task.address_in_cluster.readableString(), address.readableString());
                }
                else
                {
                    found_via_resolving = true;
                    task.host_shard_num = shard_num;
                    task.host_replica_num = replica_num;
                    task.address_in_cluster = address;
                }
            }
        }
    }

    if (!found_via_resolving)
    {
        throw Exception(ErrorCodes::INCONSISTENT_CLUSTER_DEFINITION,
            "Not found host {} in definition of cluster {}",
            task.host_id.readableString(), task.cluster_name);
    }
    else
    {
        LOG_INFO(log, "Resolved host {} from task {} as host {} in definition of cluster {}", task.host_id.readableString(), task.entry_name, task.address_in_cluster.readableString(), task.cluster_name);
    }
}


bool DDLWorker::tryExecuteQuery(const String & query, const DDLTask & task, ExecutionStatus & status)
{
    /// Add special comment at the start of query to easily identify DDL-produced queries in query_log
    String query_prefix = "/* ddl_entry=" + task.entry_name + " */ ";
    String query_to_execute = query_prefix + query;

    ReadBufferFromString istr(query_to_execute);
    String dummy_string;
    WriteBufferFromString ostr(dummy_string);

    try
    {
        auto current_context = std::make_unique<Context>(context);
        if (is_replicated_db)
        {
            current_context->getClientInfo().query_kind
                = ClientInfo::QueryKind::REPLICATED_LOG_QUERY; //FIXME why do we need separate query kind?
            current_context->setCurrentDatabase(*db_name);
        }
        else
            current_context->getClientInfo().query_kind = ClientInfo::QueryKind::SECONDARY_QUERY;
        current_context->setCurrentQueryId(""); // generate random query_id
        executeQuery(istr, ostr, false, *current_context, {});
    }
    catch (...)
    {
        status = ExecutionStatus::fromCurrentException();
        tryLogCurrentException(log, "Query " + query + " wasn't finished successfully");

        return false;
    }

    status = ExecutionStatus(0);
    LOG_DEBUG(log, "Executed query: {}", query);

    return true;
}

void DDLWorker::attachToThreadGroup()
{
    if (thread_group)
    {
        /// Put all threads to one thread pool
        CurrentThread::attachToIfDetached(thread_group);
    }
    else
    {
        CurrentThread::initializeQuery();
        thread_group = CurrentThread::getGroup();
    }
}


void DDLWorker::enqueueTask(DDLTaskPtr task_ptr)
{
    auto & task = *task_ptr;

    while (!stop_flag)
    {
        try
        {
            processTask(task);
            return;
        }
        catch (const Coordination::Exception & e)
        {
            if (Coordination::isHardwareError(e.code))
            {
                recoverZooKeeper();
            }
            else if (e.code == Coordination::Error::ZNONODE)
            {
                LOG_ERROR(log, "ZooKeeper error: {}", getCurrentExceptionMessage(true));
                // TODO: retry?
            }
            else
            {
                LOG_ERROR(log, "Unexpected ZooKeeper error: {}.", getCurrentExceptionMessage(true));
                return;
            }
        }
        catch (...)
        {
            LOG_WARNING(log, "An error occurred while processing task {} ({}) : {}", task.entry_name, task.entry.query, getCurrentExceptionMessage(true));
        }
    }
}
void DDLWorker::processTask(DDLTask & task)
{
    auto zookeeper = tryGetZooKeeper();

    LOG_DEBUG(log, "Processing task {} ({})", task.entry_name, task.entry.query);

    String dummy;
    String active_node_path = task.entry_path + "/active/" + task.host_id_str;
    String finished_node_path = task.entry_path + "/finished/" + task.host_id_str;

    auto code = zookeeper->tryCreate(active_node_path, "", zkutil::CreateMode::Ephemeral, dummy);

    if (code == Coordination::Error::ZOK || code == Coordination::Error::ZNODEEXISTS)
    {
        // Ok
    }
    else if (code == Coordination::Error::ZNONODE)
    {
        /// There is no parent
        //TODO why not to create parent before active_node?
        createStatusDirs(task.entry_path, zookeeper);
        if (Coordination::Error::ZOK != zookeeper->tryCreate(active_node_path, "", zkutil::CreateMode::Ephemeral, dummy))
            throw Coordination::Exception(code, active_node_path);
    }
    else
        throw Coordination::Exception(code, active_node_path);

    if (!task.was_executed)
    {
        try
        {
            is_circular_replicated = false;
            parseQueryAndResolveHost(task);

            ASTPtr rewritten_ast = task.query_on_cluster->getRewrittenASTWithoutOnCluster(task.address_in_cluster.default_database);
            String rewritten_query = queryToString(rewritten_ast);
            LOG_DEBUG(log, "Executing query: {}", rewritten_query);

            if (auto * query_with_table = dynamic_cast<ASTQueryWithTableAndOutput *>(rewritten_ast.get()); query_with_table)
            {
                StoragePtr storage;
                if (!query_with_table->table.empty())
                {
                    /// It's not CREATE DATABASE
                    auto table_id = context.tryResolveStorageID(*query_with_table, Context::ResolveOrdinary);
                    storage = DatabaseCatalog::instance().tryGetTable(table_id, context);
                }

                if (storage && taskShouldBeExecutedOnLeader(rewritten_ast, storage)  && !is_circular_replicated)
                    tryExecuteQueryOnLeaderReplica(task, storage, rewritten_query, task.entry_path, zookeeper);
                else
                    tryExecuteQuery(rewritten_query, task, task.execution_status);
            }
            else
                tryExecuteQuery(rewritten_query, task, task.execution_status);
        }
        catch (const Coordination::Exception &)
        {
            throw;
        }
        catch (...)
        {
            tryLogCurrentException(log, "An error occurred before execution of DDL task: ");
            task.execution_status = ExecutionStatus::fromCurrentException("An error occurred before execution");
        }

        /// We need to distinguish ZK errors occurred before and after query executing
        task.was_executed = true;
    }

    /// FIXME: if server fails right here, the task will be executed twice. We need WAL here.

    /// Delete active flag and create finish flag
    Coordination::Requests ops;
    ops.emplace_back(zkutil::makeRemoveRequest(active_node_path, -1));
    ops.emplace_back(zkutil::makeCreateRequest(finished_node_path, task.execution_status.serializeText(), zkutil::CreateMode::Persistent));
    zookeeper->multi(ops);
}


bool DDLWorker::taskShouldBeExecutedOnLeader(const ASTPtr ast_ddl, const StoragePtr storage)
{
    /// Pure DROP queries have to be executed on each node separately
    if (auto * query = ast_ddl->as<ASTDropQuery>(); query && query->kind != ASTDropQuery::Kind::Truncate)
        return false;

    if (!ast_ddl->as<ASTAlterQuery>() && !ast_ddl->as<ASTOptimizeQuery>() && !ast_ddl->as<ASTDropQuery>())
        return false;

    return storage->supportsReplication();
}

bool DDLWorker::tryExecuteQueryOnLeaderReplica(
    DDLTask & task,
    StoragePtr storage,
    const String & rewritten_query,
    const String & node_path,
    const ZooKeeperPtr & zookeeper)
{
    StorageReplicatedMergeTree * replicated_storage = dynamic_cast<StorageReplicatedMergeTree *>(storage.get());

    /// If we will develop new replicated storage
    if (!replicated_storage)
        throw Exception(ErrorCodes::NOT_IMPLEMENTED, "Storage type '{}' is not supported by distributed DDL", storage->getName());

    /// Generate unique name for shard node, it will be used to execute the query by only single host
    /// Shard node name has format 'replica_name1,replica_name2,...,replica_nameN'
    /// Where replica_name is 'replica_config_host_name:replica_port'
    auto get_shard_name = [] (const Cluster::Addresses & shard_addresses)
    {
        Strings replica_names;
        for (const Cluster::Address & address : shard_addresses)
            replica_names.emplace_back(address.readableString());
        std::sort(replica_names.begin(), replica_names.end());

        String res;
        for (auto it = replica_names.begin(); it != replica_names.end(); ++it)
            res += *it + (std::next(it) != replica_names.end() ? "," : "");

        return res;
    };

    String shard_node_name;
    if (is_replicated_db)
        shard_node_name = *db_shard_name;
    else
        shard_node_name = get_shard_name(task.cluster->getShardsAddresses().at(task.host_shard_num));
    String shard_path = node_path + "/shards/" + shard_node_name;
    String is_executed_path = shard_path + "/executed";
    String tries_to_execute_path = shard_path + "/tries_to_execute";
    zookeeper->createAncestors(shard_path + "/");

    /// Node exists, or we will create or we will get an exception
    zookeeper->tryCreate(tries_to_execute_path, "0", zkutil::CreateMode::Persistent);

    static constexpr int MAX_TRIES_TO_EXECUTE = 3;

    String executed_by;

    zkutil::EventPtr event = std::make_shared<Poco::Event>();
    if (zookeeper->tryGet(is_executed_path, executed_by, nullptr, event))
    {
        LOG_DEBUG(log, "Task {} has already been executed by replica ({}) of the same shard.", task.entry_name, executed_by);
        return true;
    }

    pcg64 rng(randomSeed());

    auto lock = createSimpleZooKeeperLock(zookeeper, shard_path, "lock", task.host_id_str);

    bool executed_by_leader = false;
    while (true)
    {
        StorageReplicatedMergeTree::Status status;
        replicated_storage->getStatus(status);

        /// Any replica which is leader tries to take lock
        if (status.is_leader && lock->tryLock())
        {
            /// In replicated merge tree we can have multiple leaders. So we can
            /// be "leader", but another "leader" replica may already execute
            /// this task.
            if (zookeeper->tryGet(is_executed_path, executed_by))
            {
                LOG_DEBUG(log, "Task {} has already been executed by replica ({}) of the same shard.", task.entry_name, executed_by);
                executed_by_leader = true;
                break;
            }

            /// Doing it exclusively
            size_t counter = parse<int>(zookeeper->get(tries_to_execute_path));
            if (counter > MAX_TRIES_TO_EXECUTE)
                break;

            zookeeper->set(tries_to_execute_path, toString(counter + 1));

            /// If the leader will unexpectedly changed this method will return false
            /// and on the next iteration new leader will take lock
            if (tryExecuteQuery(rewritten_query, task, task.execution_status))
            {
                zookeeper->create(is_executed_path, task.host_id_str, zkutil::CreateMode::Persistent);
                executed_by_leader = true;
                break;
            }

            lock->unlock();
        }


        if (event->tryWait(std::uniform_int_distribution<int>(0, 1000)(rng)))
        {
            LOG_DEBUG(log, "Task {} has already been executed by replica ({}) of the same shard.", task.entry_name, zookeeper->get(is_executed_path));
            executed_by_leader = true;
            break;
        }
        else if (parse<int>(zookeeper->get(tries_to_execute_path)) > MAX_TRIES_TO_EXECUTE)
        {
            /// Nobody will try to execute query again
            break;
        }
    }

    /// Not executed by leader so was not executed at all
    if (!executed_by_leader)
    {
        task.execution_status = ExecutionStatus(ErrorCodes::NOT_IMPLEMENTED, "Cannot execute replicated DDL query");
        return false;
    }

    LOG_DEBUG(log, "Task {} has already been executed by replica ({}) of the same shard.", task.entry_name, zookeeper->get(is_executed_path));
    return true;
}


void DDLWorker::cleanupQueue(Int64 current_time_seconds, const ZooKeeperPtr & zookeeper)
{
    LOG_DEBUG(log, "Cleaning queue");

    Strings queue_nodes = zookeeper->getChildren(queue_dir);
    filterAndSortQueueNodes(queue_nodes);

    size_t num_outdated_nodes = (queue_nodes.size() > max_tasks_in_queue) ? queue_nodes.size() - max_tasks_in_queue : 0;
    auto first_non_outdated_node = queue_nodes.begin() + num_outdated_nodes;

    for (auto it = queue_nodes.cbegin(); it < queue_nodes.cend(); ++it)
    {
        if (stop_flag)
            return;

        String node_name = *it;
        String node_path = queue_dir + "/" + node_name;
        String lock_path = node_path + "/lock";

        Coordination::Stat stat;
        String dummy;

        try
        {
            /// Already deleted
            if (!zookeeper->exists(node_path, &stat))
                continue;

            /// Delete node if its lifetime is expired (according to task_max_lifetime parameter)
            constexpr UInt64 zookeeper_time_resolution = 1000;
            Int64 zookeeper_time_seconds = stat.ctime / zookeeper_time_resolution;
            bool node_lifetime_is_expired = zookeeper_time_seconds + task_max_lifetime < current_time_seconds;

            /// If too many nodes in task queue (> max_tasks_in_queue), delete oldest one
            bool node_is_outside_max_window = it < first_non_outdated_node;

            if (!node_lifetime_is_expired && !node_is_outside_max_window)
                continue;

            /// Skip if there are active nodes (it is weak guard)
            if (zookeeper->exists(node_path + "/active", &stat) && stat.numChildren > 0)
            {
                LOG_INFO(log, "Task {} should be deleted, but there are active workers. Skipping it.", node_name);
                continue;
            }

            /// Usage of the lock is not necessary now (tryRemoveRecursive correctly removes node in a presence of concurrent cleaners)
            /// But the lock will be required to implement system.distributed_ddl_queue table
            auto lock = createSimpleZooKeeperLock(zookeeper, node_path, "lock", host_fqdn_id);
            if (!lock->tryLock())
            {
                LOG_INFO(log, "Task {} should be deleted, but it is locked. Skipping it.", node_name);
                continue;
            }

            if (node_lifetime_is_expired)
                LOG_INFO(log, "Lifetime of task {} is expired, deleting it", node_name);
            else if (node_is_outside_max_window)
                LOG_INFO(log, "Task {} is outdated, deleting it", node_name);

            /// Deleting
            {
                Strings children = zookeeper->getChildren(node_path);
                for (const String & child : children)
                {
                    if (child != "lock")
                        zookeeper->tryRemoveRecursive(node_path + "/" + child);
                }

                /// Remove the lock node and its parent atomically
                Coordination::Requests ops;
                ops.emplace_back(zkutil::makeRemoveRequest(lock_path, -1));
                ops.emplace_back(zkutil::makeRemoveRequest(node_path, -1));
                zookeeper->multi(ops);
            }
        }
        catch (...)
        {
            LOG_INFO(log, "An error occurred while checking and cleaning task {} from queue: {}", node_name, getCurrentExceptionMessage(false));
        }
    }
}


/// Try to create nonexisting "status" dirs for a node
void DDLWorker::createStatusDirs(const std::string & node_path, const ZooKeeperPtr & zookeeper)
{
    Coordination::Requests ops;
    {
        Coordination::CreateRequest request;
        request.path = node_path + "/active";
        ops.emplace_back(std::make_shared<Coordination::CreateRequest>(std::move(request)));
    }
    {
        Coordination::CreateRequest request;
        request.path = node_path + "/finished";
        ops.emplace_back(std::make_shared<Coordination::CreateRequest>(std::move(request)));
    }
    Coordination::Responses responses;
    Coordination::Error code = zookeeper->tryMulti(ops, responses);
    if (code != Coordination::Error::ZOK
        && code != Coordination::Error::ZNODEEXISTS)
        throw Coordination::Exception(code);
}


String DDLWorker::enqueueQuery(DDLLogEntry & entry)
{
    if (entry.hosts.empty() && !is_replicated_db)
        throw Exception("Empty host list in a distributed DDL task", ErrorCodes::LOGICAL_ERROR);

    auto zookeeper = getAndSetZooKeeper();

    String query_path_prefix = queue_dir + "/query-";
    zookeeper->createAncestors(query_path_prefix);

    String node_path = zookeeper->create(query_path_prefix, entry.toString(), zkutil::CreateMode::PersistentSequential);

    /// Optional step
    try
    {
        createStatusDirs(node_path, zookeeper);
    }
    catch (...)
    {
        LOG_INFO(log, "An error occurred while creating auxiliary ZooKeeper directories in {} . They will be created later. Error : {}", node_path, getCurrentExceptionMessage(true));
    }

    return node_path;
}


void DDLWorker::runMainThread()
{
    setThreadName("DDLWorker");
    LOG_DEBUG(log, "Started DDLWorker thread");

    bool initialized = false;
    do
    {
        try
        {
            auto zookeeper = getAndSetZooKeeper();
            zookeeper->createAncestors(queue_dir + "/");
            initialized = true;
        }
        catch (const Coordination::Exception & e)
        {
            if (!Coordination::isHardwareError(e.code))
                throw;  /// A logical error.

            tryLogCurrentException(__PRETTY_FUNCTION__);

            /// Avoid busy loop when ZooKeeper is not available.
            sleepForSeconds(1);
        }
        catch (...)
        {
            tryLogCurrentException(log, "Terminating. Cannot initialize DDL queue.");
            return;
        }
    }
    while (!initialized && !stop_flag);

    while (!stop_flag)
    {
        try
        {
            attachToThreadGroup();

            cleanup_event->set();
            scheduleTasks();

            LOG_DEBUG(log, "Waiting a watch");
            queue_updated_event->wait();
        }
        catch (const Coordination::Exception & e)
        {
            if (Coordination::isHardwareError(e.code))
            {
                recoverZooKeeper();
            }
            else if (e.code == Coordination::Error::ZNONODE)
            {
                LOG_ERROR(log, "ZooKeeper error: {}", getCurrentExceptionMessage(true));
            }
            else
            {
                LOG_ERROR(log, "Unexpected ZooKeeper error: {}. Terminating.", getCurrentExceptionMessage(true));
                return;
            }
        }
        catch (...)
        {
            tryLogCurrentException(log, "Unexpected error, will terminate:");
            return;
        }
    }
}


void DDLWorker::runCleanupThread()
{
    setThreadName("DDLWorkerClnr");
    LOG_DEBUG(log, "Started DDLWorker cleanup thread");

    Int64 last_cleanup_time_seconds = 0;
    while (!stop_flag)
    {
        try
        {
            cleanup_event->wait();
            if (stop_flag)
                break;

            Int64 current_time_seconds = Poco::Timestamp().epochTime();
            if (last_cleanup_time_seconds && current_time_seconds < last_cleanup_time_seconds + cleanup_delay_period)
            {
                LOG_TRACE(log, "Too early to clean queue, will do it later.");
                continue;
            }

            auto zookeeper = tryGetZooKeeper();
            if (zookeeper->expired())
                continue;

            cleanupQueue(current_time_seconds, zookeeper);
            last_cleanup_time_seconds = current_time_seconds;
        }
        catch (...)
        {
            tryLogCurrentException(log, __PRETTY_FUNCTION__);
        }
    }
}


<<<<<<< HEAD
=======
class DDLQueryStatusInputStream : public IBlockInputStream
{
public:

    DDLQueryStatusInputStream(const String & zk_node_path, const DDLLogEntry & entry, const Context & context_)
        : node_path(zk_node_path), context(context_), watch(CLOCK_MONOTONIC_COARSE), log(&Poco::Logger::get("DDLQueryStatusInputStream"))
    {
        sample = Block{
            {std::make_shared<DataTypeString>(),    "host"},
            {std::make_shared<DataTypeUInt16>(),    "port"},
            {std::make_shared<DataTypeInt64>(),     "status"},
            {std::make_shared<DataTypeString>(),    "error"},
            {std::make_shared<DataTypeUInt64>(),    "num_hosts_remaining"},
            {std::make_shared<DataTypeUInt64>(),    "num_hosts_active"},
        };

        for (const HostID & host: entry.hosts)
            waiting_hosts.emplace(host.toString());

        addTotalRowsApprox(entry.hosts.size());

        timeout_seconds = context.getSettingsRef().distributed_ddl_task_timeout;
    }

    String getName() const override
    {
        return "DDLQueryStatusInputStream";
    }

    Block getHeader() const override { return sample; }

    Block readImpl() override
    {
        Block res;
        if (num_hosts_finished >= waiting_hosts.size())
        {
            if (first_exception)
                throw Exception(*first_exception);

            return res;
        }

        auto zookeeper = context.getZooKeeper();
        size_t try_number = 0;

        while (res.rows() == 0)
        {
            if (isCancelled())
            {
                if (first_exception)
                    throw Exception(*first_exception);

                return res;
            }

            if (timeout_seconds >= 0 && watch.elapsedSeconds() > timeout_seconds)
            {
                size_t num_unfinished_hosts = waiting_hosts.size() - num_hosts_finished;
                size_t num_active_hosts = current_active_hosts.size();

                throw Exception(ErrorCodes::TIMEOUT_EXCEEDED,
                    "Watching task {} is executing longer than distributed_ddl_task_timeout (={}) seconds. "
                    "There are {} unfinished hosts ({} of them are currently active), they are going to execute the query in background",
                    node_path, timeout_seconds, num_unfinished_hosts, num_active_hosts);
            }

            if (num_hosts_finished != 0 || try_number != 0)
            {
                sleepForMilliseconds(std::min<size_t>(1000, 50 * (try_number + 1)));
            }

            /// TODO: add shared lock
            if (!zookeeper->exists(node_path))
            {
                throw Exception(ErrorCodes::UNFINISHED,
                    "Cannot provide query execution status. The query's node {} has been deleted by the cleaner since it was finished (or its lifetime is expired)",
                    node_path);
            }

            Strings new_hosts = getNewAndUpdate(getChildrenAllowNoNode(zookeeper, node_path + "/finished"));
            ++try_number;
            if (new_hosts.empty())
                continue;

            current_active_hosts = getChildrenAllowNoNode(zookeeper, node_path + "/active");

            MutableColumns columns = sample.cloneEmptyColumns();
            for (const String & host_id : new_hosts)
            {
                ExecutionStatus status(-1, "Cannot obtain error message");
                {
                    String status_data;
                    if (zookeeper->tryGet(node_path + "/finished/" + host_id, status_data))
                        status.tryDeserializeText(status_data);
                }

                auto [host, port] = Cluster::Address::fromString(host_id);

                if (status.code != 0 && first_exception == nullptr)
                    first_exception = std::make_unique<Exception>(status.code, "There was an error on [{}:{}]: {}", host, port, status.message);

                ++num_hosts_finished;

                columns[0]->insert(host);
                columns[1]->insert(port);
                columns[2]->insert(status.code);
                columns[3]->insert(status.message);
                columns[4]->insert(waiting_hosts.size() - num_hosts_finished);
                columns[5]->insert(current_active_hosts.size());
            }
            res = sample.cloneWithColumns(std::move(columns));
        }

        return res;
    }

    Block getSampleBlock() const
    {
        return sample.cloneEmpty();
    }

    ~DDLQueryStatusInputStream() override = default;

private:

    static Strings getChildrenAllowNoNode(const std::shared_ptr<zkutil::ZooKeeper> & zookeeper, const String & node_path)
    {
        Strings res;
        Coordination::Error code = zookeeper->tryGetChildren(node_path, res);
        if (code != Coordination::Error::ZOK && code != Coordination::Error::ZNONODE)
            throw Coordination::Exception(code, node_path);
        return res;
    }

    Strings getNewAndUpdate(const Strings & current_list_of_finished_hosts)
    {
        Strings diff;
        for (const String & host : current_list_of_finished_hosts)
        {
            if (!waiting_hosts.count(host))
            {
                if (!ignoring_hosts.count(host))
                {
                    ignoring_hosts.emplace(host);
                    LOG_INFO(log, "Unexpected host {} appeared  in task {}", host, node_path);
                }
                continue;
            }

            if (!finished_hosts.count(host))
            {
                diff.emplace_back(host);
                finished_hosts.emplace(host);
            }
        }

        return diff;
    }

    String node_path;
    const Context & context;
    Stopwatch watch;
    Poco::Logger * log;

    Block sample;

    NameSet waiting_hosts;  /// hosts from task host list
    NameSet finished_hosts; /// finished hosts from host list
    NameSet ignoring_hosts; /// appeared hosts that are not in hosts list
    Strings current_active_hosts; /// Hosts that were in active state at the last check
    size_t num_hosts_finished = 0;

    /// Save the first detected error and throw it at the end of execution
    std::unique_ptr<Exception> first_exception;

    Int64 timeout_seconds = 120;
};


BlockIO executeDDLQueryOnCluster(const ASTPtr & query_ptr_, const Context & context, AccessRightsElements && query_requires_access, bool query_requires_grant_option)
{
    /// Remove FORMAT <fmt> and INTO OUTFILE <file> if exists
    ASTPtr query_ptr = query_ptr_->clone();
    ASTQueryWithOutput::resetOutputASTIfExist(*query_ptr);

    // XXX: serious design flaw since `ASTQueryWithOnCluster` is not inherited from `IAST`!
    auto * query = dynamic_cast<ASTQueryWithOnCluster *>(query_ptr.get());
    if (!query)
    {
        throw Exception("Distributed execution is not supported for such DDL queries", ErrorCodes::NOT_IMPLEMENTED);
    }

    if (!context.getSettingsRef().allow_distributed_ddl)
        throw Exception("Distributed DDL queries are prohibited for the user", ErrorCodes::QUERY_IS_PROHIBITED);

    if (const auto * query_alter = query_ptr->as<ASTAlterQuery>())
    {
        for (const auto & command : query_alter->command_list->commands)
        {
            if (!isSupportedAlterType(command->type))
                throw Exception("Unsupported type of ALTER query", ErrorCodes::NOT_IMPLEMENTED);
        }
    }

    query->cluster = context.getMacros()->expand(query->cluster);
    ClusterPtr cluster = context.getCluster(query->cluster);
    DDLWorker & ddl_worker = context.getDDLWorker();

    /// Enumerate hosts which will be used to send query.
    Cluster::AddressesWithFailover shards = cluster->getShardsAddresses();
    std::vector<HostID> hosts;
    for (const auto & shard : shards)
    {
        for (const auto & addr : shard)
            hosts.emplace_back(addr);
    }

    if (hosts.empty())
        throw Exception("No hosts defined to execute distributed DDL query", ErrorCodes::LOGICAL_ERROR);

    /// The current database in a distributed query need to be replaced with either
    /// the local current database or a shard's default database.
    bool need_replace_current_database
        = (std::find_if(
               query_requires_access.begin(),
               query_requires_access.end(),
               [](const AccessRightsElement & elem) { return elem.isEmptyDatabase(); })
           != query_requires_access.end());

    bool use_local_default_database = false;
    const String & current_database = context.getCurrentDatabase();

    if (need_replace_current_database)
    {
        Strings shard_default_databases;
        for (const auto & shard : shards)
        {
            for (const auto & addr : shard)
            {
                if (!addr.default_database.empty())
                    shard_default_databases.push_back(addr.default_database);
                else
                    use_local_default_database = true;
            }
        }
        std::sort(shard_default_databases.begin(), shard_default_databases.end());
        shard_default_databases.erase(std::unique(shard_default_databases.begin(), shard_default_databases.end()), shard_default_databases.end());
        assert(use_local_default_database || !shard_default_databases.empty());

        if (use_local_default_database && !shard_default_databases.empty())
            throw Exception("Mixed local default DB and shard default DB in DDL query", ErrorCodes::NOT_IMPLEMENTED);

        if (use_local_default_database)
        {
            query_requires_access.replaceEmptyDatabase(current_database);
        }
        else
        {
            for (size_t i = 0; i != query_requires_access.size();)
            {
                auto & element = query_requires_access[i];
                if (element.isEmptyDatabase())
                {
                    query_requires_access.insert(query_requires_access.begin() + i + 1, shard_default_databases.size() - 1, element);
                    for (size_t j = 0; j != shard_default_databases.size(); ++j)
                        query_requires_access[i + j].replaceEmptyDatabase(shard_default_databases[j]);
                    i += shard_default_databases.size();
                }
                else
                    ++i;
            }
        }
    }

    AddDefaultDatabaseVisitor visitor(current_database, !use_local_default_database);
    visitor.visitDDL(query_ptr);

    /// Check access rights, assume that all servers have the same users config
    if (query_requires_grant_option)
        context.getAccess()->checkGrantOption(query_requires_access);
    else
        context.checkAccess(query_requires_access);

    DDLLogEntry entry;
    entry.hosts = std::move(hosts);
    entry.query = queryToString(query_ptr);
    entry.initiator = ddl_worker.getCommonHostID();
    String node_path = ddl_worker.enqueueQuery(entry);

    BlockIO io;
    if (context.getSettingsRef().distributed_ddl_task_timeout == 0)
        return io;

    auto stream = std::make_shared<DDLQueryStatusInputStream>(node_path, entry, context);
    io.in = std::move(stream);
    return io;
}

BlockIO executeDDLQueryOnCluster(const ASTPtr & query_ptr, const Context & context, const AccessRightsElements & query_requires_access, bool query_requires_grant_option)
{
    return executeDDLQueryOnCluster(query_ptr, context, AccessRightsElements{query_requires_access}, query_requires_grant_option);
}

BlockIO executeDDLQueryOnCluster(const ASTPtr & query_ptr_, const Context & context)
{
    return executeDDLQueryOnCluster(query_ptr_, context, {});
}

>>>>>>> 490e5779
}<|MERGE_RESOLUTION|>--- conflicted
+++ resolved
@@ -1048,316 +1048,4 @@
     }
 }
 
-
-<<<<<<< HEAD
-=======
-class DDLQueryStatusInputStream : public IBlockInputStream
-{
-public:
-
-    DDLQueryStatusInputStream(const String & zk_node_path, const DDLLogEntry & entry, const Context & context_)
-        : node_path(zk_node_path), context(context_), watch(CLOCK_MONOTONIC_COARSE), log(&Poco::Logger::get("DDLQueryStatusInputStream"))
-    {
-        sample = Block{
-            {std::make_shared<DataTypeString>(),    "host"},
-            {std::make_shared<DataTypeUInt16>(),    "port"},
-            {std::make_shared<DataTypeInt64>(),     "status"},
-            {std::make_shared<DataTypeString>(),    "error"},
-            {std::make_shared<DataTypeUInt64>(),    "num_hosts_remaining"},
-            {std::make_shared<DataTypeUInt64>(),    "num_hosts_active"},
-        };
-
-        for (const HostID & host: entry.hosts)
-            waiting_hosts.emplace(host.toString());
-
-        addTotalRowsApprox(entry.hosts.size());
-
-        timeout_seconds = context.getSettingsRef().distributed_ddl_task_timeout;
-    }
-
-    String getName() const override
-    {
-        return "DDLQueryStatusInputStream";
-    }
-
-    Block getHeader() const override { return sample; }
-
-    Block readImpl() override
-    {
-        Block res;
-        if (num_hosts_finished >= waiting_hosts.size())
-        {
-            if (first_exception)
-                throw Exception(*first_exception);
-
-            return res;
-        }
-
-        auto zookeeper = context.getZooKeeper();
-        size_t try_number = 0;
-
-        while (res.rows() == 0)
-        {
-            if (isCancelled())
-            {
-                if (first_exception)
-                    throw Exception(*first_exception);
-
-                return res;
-            }
-
-            if (timeout_seconds >= 0 && watch.elapsedSeconds() > timeout_seconds)
-            {
-                size_t num_unfinished_hosts = waiting_hosts.size() - num_hosts_finished;
-                size_t num_active_hosts = current_active_hosts.size();
-
-                throw Exception(ErrorCodes::TIMEOUT_EXCEEDED,
-                    "Watching task {} is executing longer than distributed_ddl_task_timeout (={}) seconds. "
-                    "There are {} unfinished hosts ({} of them are currently active), they are going to execute the query in background",
-                    node_path, timeout_seconds, num_unfinished_hosts, num_active_hosts);
-            }
-
-            if (num_hosts_finished != 0 || try_number != 0)
-            {
-                sleepForMilliseconds(std::min<size_t>(1000, 50 * (try_number + 1)));
-            }
-
-            /// TODO: add shared lock
-            if (!zookeeper->exists(node_path))
-            {
-                throw Exception(ErrorCodes::UNFINISHED,
-                    "Cannot provide query execution status. The query's node {} has been deleted by the cleaner since it was finished (or its lifetime is expired)",
-                    node_path);
-            }
-
-            Strings new_hosts = getNewAndUpdate(getChildrenAllowNoNode(zookeeper, node_path + "/finished"));
-            ++try_number;
-            if (new_hosts.empty())
-                continue;
-
-            current_active_hosts = getChildrenAllowNoNode(zookeeper, node_path + "/active");
-
-            MutableColumns columns = sample.cloneEmptyColumns();
-            for (const String & host_id : new_hosts)
-            {
-                ExecutionStatus status(-1, "Cannot obtain error message");
-                {
-                    String status_data;
-                    if (zookeeper->tryGet(node_path + "/finished/" + host_id, status_data))
-                        status.tryDeserializeText(status_data);
-                }
-
-                auto [host, port] = Cluster::Address::fromString(host_id);
-
-                if (status.code != 0 && first_exception == nullptr)
-                    first_exception = std::make_unique<Exception>(status.code, "There was an error on [{}:{}]: {}", host, port, status.message);
-
-                ++num_hosts_finished;
-
-                columns[0]->insert(host);
-                columns[1]->insert(port);
-                columns[2]->insert(status.code);
-                columns[3]->insert(status.message);
-                columns[4]->insert(waiting_hosts.size() - num_hosts_finished);
-                columns[5]->insert(current_active_hosts.size());
-            }
-            res = sample.cloneWithColumns(std::move(columns));
-        }
-
-        return res;
-    }
-
-    Block getSampleBlock() const
-    {
-        return sample.cloneEmpty();
-    }
-
-    ~DDLQueryStatusInputStream() override = default;
-
-private:
-
-    static Strings getChildrenAllowNoNode(const std::shared_ptr<zkutil::ZooKeeper> & zookeeper, const String & node_path)
-    {
-        Strings res;
-        Coordination::Error code = zookeeper->tryGetChildren(node_path, res);
-        if (code != Coordination::Error::ZOK && code != Coordination::Error::ZNONODE)
-            throw Coordination::Exception(code, node_path);
-        return res;
-    }
-
-    Strings getNewAndUpdate(const Strings & current_list_of_finished_hosts)
-    {
-        Strings diff;
-        for (const String & host : current_list_of_finished_hosts)
-        {
-            if (!waiting_hosts.count(host))
-            {
-                if (!ignoring_hosts.count(host))
-                {
-                    ignoring_hosts.emplace(host);
-                    LOG_INFO(log, "Unexpected host {} appeared  in task {}", host, node_path);
-                }
-                continue;
-            }
-
-            if (!finished_hosts.count(host))
-            {
-                diff.emplace_back(host);
-                finished_hosts.emplace(host);
-            }
-        }
-
-        return diff;
-    }
-
-    String node_path;
-    const Context & context;
-    Stopwatch watch;
-    Poco::Logger * log;
-
-    Block sample;
-
-    NameSet waiting_hosts;  /// hosts from task host list
-    NameSet finished_hosts; /// finished hosts from host list
-    NameSet ignoring_hosts; /// appeared hosts that are not in hosts list
-    Strings current_active_hosts; /// Hosts that were in active state at the last check
-    size_t num_hosts_finished = 0;
-
-    /// Save the first detected error and throw it at the end of execution
-    std::unique_ptr<Exception> first_exception;
-
-    Int64 timeout_seconds = 120;
-};
-
-
-BlockIO executeDDLQueryOnCluster(const ASTPtr & query_ptr_, const Context & context, AccessRightsElements && query_requires_access, bool query_requires_grant_option)
-{
-    /// Remove FORMAT <fmt> and INTO OUTFILE <file> if exists
-    ASTPtr query_ptr = query_ptr_->clone();
-    ASTQueryWithOutput::resetOutputASTIfExist(*query_ptr);
-
-    // XXX: serious design flaw since `ASTQueryWithOnCluster` is not inherited from `IAST`!
-    auto * query = dynamic_cast<ASTQueryWithOnCluster *>(query_ptr.get());
-    if (!query)
-    {
-        throw Exception("Distributed execution is not supported for such DDL queries", ErrorCodes::NOT_IMPLEMENTED);
-    }
-
-    if (!context.getSettingsRef().allow_distributed_ddl)
-        throw Exception("Distributed DDL queries are prohibited for the user", ErrorCodes::QUERY_IS_PROHIBITED);
-
-    if (const auto * query_alter = query_ptr->as<ASTAlterQuery>())
-    {
-        for (const auto & command : query_alter->command_list->commands)
-        {
-            if (!isSupportedAlterType(command->type))
-                throw Exception("Unsupported type of ALTER query", ErrorCodes::NOT_IMPLEMENTED);
-        }
-    }
-
-    query->cluster = context.getMacros()->expand(query->cluster);
-    ClusterPtr cluster = context.getCluster(query->cluster);
-    DDLWorker & ddl_worker = context.getDDLWorker();
-
-    /// Enumerate hosts which will be used to send query.
-    Cluster::AddressesWithFailover shards = cluster->getShardsAddresses();
-    std::vector<HostID> hosts;
-    for (const auto & shard : shards)
-    {
-        for (const auto & addr : shard)
-            hosts.emplace_back(addr);
-    }
-
-    if (hosts.empty())
-        throw Exception("No hosts defined to execute distributed DDL query", ErrorCodes::LOGICAL_ERROR);
-
-    /// The current database in a distributed query need to be replaced with either
-    /// the local current database or a shard's default database.
-    bool need_replace_current_database
-        = (std::find_if(
-               query_requires_access.begin(),
-               query_requires_access.end(),
-               [](const AccessRightsElement & elem) { return elem.isEmptyDatabase(); })
-           != query_requires_access.end());
-
-    bool use_local_default_database = false;
-    const String & current_database = context.getCurrentDatabase();
-
-    if (need_replace_current_database)
-    {
-        Strings shard_default_databases;
-        for (const auto & shard : shards)
-        {
-            for (const auto & addr : shard)
-            {
-                if (!addr.default_database.empty())
-                    shard_default_databases.push_back(addr.default_database);
-                else
-                    use_local_default_database = true;
-            }
-        }
-        std::sort(shard_default_databases.begin(), shard_default_databases.end());
-        shard_default_databases.erase(std::unique(shard_default_databases.begin(), shard_default_databases.end()), shard_default_databases.end());
-        assert(use_local_default_database || !shard_default_databases.empty());
-
-        if (use_local_default_database && !shard_default_databases.empty())
-            throw Exception("Mixed local default DB and shard default DB in DDL query", ErrorCodes::NOT_IMPLEMENTED);
-
-        if (use_local_default_database)
-        {
-            query_requires_access.replaceEmptyDatabase(current_database);
-        }
-        else
-        {
-            for (size_t i = 0; i != query_requires_access.size();)
-            {
-                auto & element = query_requires_access[i];
-                if (element.isEmptyDatabase())
-                {
-                    query_requires_access.insert(query_requires_access.begin() + i + 1, shard_default_databases.size() - 1, element);
-                    for (size_t j = 0; j != shard_default_databases.size(); ++j)
-                        query_requires_access[i + j].replaceEmptyDatabase(shard_default_databases[j]);
-                    i += shard_default_databases.size();
-                }
-                else
-                    ++i;
-            }
-        }
-    }
-
-    AddDefaultDatabaseVisitor visitor(current_database, !use_local_default_database);
-    visitor.visitDDL(query_ptr);
-
-    /// Check access rights, assume that all servers have the same users config
-    if (query_requires_grant_option)
-        context.getAccess()->checkGrantOption(query_requires_access);
-    else
-        context.checkAccess(query_requires_access);
-
-    DDLLogEntry entry;
-    entry.hosts = std::move(hosts);
-    entry.query = queryToString(query_ptr);
-    entry.initiator = ddl_worker.getCommonHostID();
-    String node_path = ddl_worker.enqueueQuery(entry);
-
-    BlockIO io;
-    if (context.getSettingsRef().distributed_ddl_task_timeout == 0)
-        return io;
-
-    auto stream = std::make_shared<DDLQueryStatusInputStream>(node_path, entry, context);
-    io.in = std::move(stream);
-    return io;
-}
-
-BlockIO executeDDLQueryOnCluster(const ASTPtr & query_ptr, const Context & context, const AccessRightsElements & query_requires_access, bool query_requires_grant_option)
-{
-    return executeDDLQueryOnCluster(query_ptr, context, AccessRightsElements{query_requires_access}, query_requires_grant_option);
-}
-
-BlockIO executeDDLQueryOnCluster(const ASTPtr & query_ptr_, const Context & context)
-{
-    return executeDDLQueryOnCluster(query_ptr_, context, {});
-}
-
->>>>>>> 490e5779
 }