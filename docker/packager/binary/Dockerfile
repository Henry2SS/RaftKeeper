--- conflicted
+++ resolved
@@ -59,11 +59,7 @@
             gdb \
             rename \
             wget
-<<<<<<< HEAD
-
-=======
             
->>>>>>> ffcc15da
 # Build and install tools for cross-linking to Darwin
 
 ENV CC=clang-8
