--- conflicted
+++ resolved
@@ -13,13 +13,9 @@
 isNull(x)
 ```
 
-<<<<<<< HEAD
 Alias: `ISNULL`.
 
-**Parameters**
-=======
 **Arguments**
->>>>>>> 3771c32d
 
 -   `x` — A value with a non-compound data type.
 
