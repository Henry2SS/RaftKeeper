#pragma once

#include <DB/Storages/IStorage.h>
#include <DB/Storages/MergeTree/MergeTreeData.h>
#include <DB/Storages/MergeTree/MergeTreeDataMerger.h>
#include <DB/Storages/MergeTree/MergeTreeDataWriter.h>
#include <DB/Storages/MergeTree/MergeTreeDataSelectExecutor.h>
#include <DB/Storages/MergeTree/ReplicatedMergeTreeLogEntry.h>
#include <DB/Storages/MergeTree/ReplicatedMergeTreePartsExchange.h>
#include <DB/Storages/MergeTree/ReplicatedMergeTreeCleanupThread.h>
#include <DB/Storages/MergeTree/ReplicatedMergeTreeRestartingThread.h>
#include <DB/Storages/MergeTree/AbandonableLockInZooKeeper.h>
#include <DB/DataTypes/DataTypesNumberFixed.h>
#include <zkutil/ZooKeeper.h>
#include <zkutil/LeaderElection.h>
#include <statdaemons/threadpool.hpp>

namespace DB
{

/** Движок, использующий merge-дерево и реплицируемый через ZooKeeper.
  */
class StorageReplicatedMergeTree : public IStorage
{
public:
	/** Если !attach, либо создает новую таблицу в ZK, либо добавляет реплику в существующую таблицу.
	  */
	static StoragePtr create(
		const String & zookeeper_path_,
		const String & replica_name_,
		bool attach,
		const String & path_, const String & database_name_, const String & name_,
		NamesAndTypesListPtr columns_,
		const NamesAndTypesList & materialized_columns_,
		const NamesAndTypesList & alias_columns_,
		const ColumnDefaults & column_defaults_,
		Context & context_,
		ASTPtr & primary_expr_ast_,
		const String & date_column_name_,
		const ASTPtr & sampling_expression_, /// nullptr, если семплирование не поддерживается.
		size_t index_granularity_,
		MergeTreeData::Mode mode_ = MergeTreeData::Ordinary,
		const String & sign_column_ = "",
		const MergeTreeSettings & settings_ = MergeTreeSettings());

	void shutdown() override;
	~StorageReplicatedMergeTree() override;

	std::string getName() const override
	{
		return "Replicated" + data.getModePrefix() + "MergeTree";
	}

	std::string getTableName() const override { return table_name; }
	bool supportsSampling() const override { return data.supportsSampling(); }
	bool supportsFinal() const override { return data.supportsFinal(); }
	bool supportsPrewhere() const override { return data.supportsPrewhere(); }

	const NamesAndTypesList & getColumnsListImpl() const override { return data.getColumnsListNonMaterialized(); }

<<<<<<< HEAD
	NameAndTypePair getColumn(const String & column_name) const override
=======
	NameAndTypePair getColumn(const String & column_name) const
>>>>>>> 2e8aad79
	{
		if (column_name == "_replicated") return NameAndTypePair("_replicated", new DataTypeUInt8);
		return data.getColumn(column_name);
	}

<<<<<<< HEAD
	bool hasColumn(const String & column_name) const override
=======
	bool hasColumn(const String & column_name) const
>>>>>>> 2e8aad79
	{
		if (column_name == "_replicated") return true;
		return data.hasColumn(column_name);
	}

	BlockInputStreams read(
		const Names & column_names,
		ASTPtr query,
		const Settings & settings,
		QueryProcessingStage::Enum & processed_stage,
		size_t max_block_size = DEFAULT_BLOCK_SIZE,
		unsigned threads = 1) override;

	BlockOutputStreamPtr write(ASTPtr query) override;

	bool optimize() override;

	void alter(const AlterCommands & params, const String & database_name, const String & table_name, Context & context) override;

	void dropPartition(const Field & partition, bool detach, const Settings & settings) override;
	void attachPartition(const Field & partition, bool unreplicated, bool part, const Settings & settings) override;
	void fetchPartition(const Field & partition, const String & from, const Settings & settings) override;

	/** Удаляет реплику из ZooKeeper. Если других реплик нет, удаляет всю таблицу из ZooKeeper.
	  */
	void drop() override;

	void rename(const String & new_path_to_db, const String & new_database_name, const String & new_table_name) override;

	bool supportsIndexForIn() const override { return true; }

	/// Добавить кусок в очередь кусков, чьи данные нужно проверить в фоновом потоке.
	void enqueuePartForCheck(const String & name);

	MergeTreeData & getData() { return data; }
	MergeTreeData * getUnreplicatedData() { return unreplicated_data.get(); }


	/** Для системной таблицы replicas. */
	struct Status
	{
		bool is_leader;
		bool is_readonly;
		bool is_session_expired;
		UInt32 future_parts;
		UInt32 parts_to_check;
		String zookeeper_path;
		String replica_name;
		String replica_path;
		Int32 columns_version;
		UInt32 queue_size;
		UInt32 inserts_in_queue;
		UInt32 merges_in_queue;
		UInt32 queue_oldest_time;
		UInt64 log_max_index;
		UInt64 log_pointer;
		UInt8 total_replicas;
		UInt8 active_replicas;
	};

	/// Получить статус таблицы. Если with_zk_fields = false - не заполнять поля, требующие запросов в ZK.
	void getStatus(Status & res, bool with_zk_fields = true);

private:
	friend class ReplicatedMergeTreeBlockOutputStream;
	friend class ReplicatedMergeTreeRestartingThread;
	friend class ReplicatedMergeTreeCleanupThread;
	friend class ReplicatedMergeTreeLogEntry;
	friend class FuturePartTagger;

	typedef ReplicatedMergeTreeLogEntry LogEntry;
	typedef LogEntry::Ptr LogEntryPtr;

	typedef std::list<LogEntryPtr> LogEntries;

	typedef std::set<String> StringSet;
	typedef std::list<String> StringList;

	Context & context;
	zkutil::ZooKeeperPtr zookeeper;

	/// Если true, таблица в офлайновом режиме, и в нее нельзя писать.
	bool is_read_only = false;

	/// Каким будет множество активных кусков после выполнения всей текущей очереди.
	ActiveDataPartSet virtual_parts;

	/** Очередь того, что нужно сделать на этой реплике, чтобы всех догнать. Берется из ZooKeeper (/replicas/me/queue/).
	  * В ZK записи в хронологическом порядке. Здесь - не обязательно.
	  */
	LogEntries queue;
	std::mutex queue_mutex;

	/** Куски, которые появятся в результате действий, выполняемых прямо сейчас фоновыми потоками (этих действий нет в очереди).
	  * Использовать под залоченным queue_mutex.
	  */
	StringSet future_parts;

	/** Куски, для которых нужно проверить одно из двух:
	  *  - Если кусок у нас есть, сверить, его данные с его контрольными суммами, а их с ZooKeeper.
	  *  - Если куска у нас нет, проверить, есть ли он (или покрывающий его кусок) хоть у кого-то.
	  */
	StringSet parts_to_check_set;
	StringList parts_to_check_queue;
	std::mutex parts_to_check_mutex;
	Poco::Event parts_to_check_event;

	String database_name;
	String table_name;
	String full_path;

	String zookeeper_path;
	String replica_name;
	String replica_path;

	/** /replicas/me/is_active.
	  */
	zkutil::EphemeralNodeHolderPtr replica_is_active_node;

	/** Версия ноды /columns в ZooKeeper, соответствующая текущим data.columns.
	  * Читать и изменять вместе с data.columns - под TableStructureLock.
	  */
	int columns_version = -1;

	/** Является ли эта реплика "ведущей". Ведущая реплика выбирает куски для слияния.
	  */
	bool is_leader_node = false;

	InterserverIOEndpointHolderPtr endpoint_holder;

	MergeTreeData data;
	MergeTreeDataSelectExecutor reader;
	MergeTreeDataWriter writer;
	MergeTreeDataMerger merger;
	ReplicatedMergeTreePartsFetcher fetcher;
	zkutil::LeaderElectionPtr leader_election;

	/// Для чтения данных из директории unreplicated.
	std::unique_ptr<MergeTreeData> unreplicated_data;
	std::unique_ptr<MergeTreeDataSelectExecutor> unreplicated_reader;
	std::unique_ptr<MergeTreeDataMerger> unreplicated_merger;
	std::mutex unreplicated_mutex; /// Для мерджей и удаления нереплицируемых кусков.

	/// Потоки:

	/// Поток, следящий за обновлениями в логах всех реплик и загружающий их в очередь.
	std::thread queue_updating_thread;
	zkutil::EventPtr queue_updating_event = zkutil::EventPtr(new Poco::Event);

	/// Задание, выполняющее действия из очереди.
	BackgroundProcessingPool::TaskHandle queue_task_handle;

	/// Поток, выбирающий куски для слияния.
	std::thread merge_selecting_thread;
	Poco::Event merge_selecting_event;
	std::mutex merge_selecting_mutex; /// Берется на каждую итерацию выбора кусков для слияния.

	/// Поток, удаляющий старые куски, записи в логе и блоки.
	std::unique_ptr<ReplicatedMergeTreeCleanupThread> cleanup_thread;

	/// Поток, обрабатывающий переподключение к ZooKeeper при истечении сессии.
	std::unique_ptr<ReplicatedMergeTreeRestartingThread> restarting_thread;

	/// Поток, следящий за изменениями списка столбцов в ZooKeeper и обновляющий куски в соответствии с этими изменениями.
	std::thread alter_thread;
	zkutil::EventPtr alter_thread_event = zkutil::EventPtr(new Poco::Event);

	/// Поток, проверяющий данные кусков.
	std::thread part_check_thread;

	/// Событие, пробуждающее метод alter от ожидания завершения запроса ALTER.
	zkutil::EventPtr alter_query_event = zkutil::EventPtr(new Poco::Event);

	Logger * log;

	/// Нужно ли завершить фоновые потоки (кроме restarting_thread).
	volatile bool shutdown_called = false;
	Poco::Event shutdown_event;

	StorageReplicatedMergeTree(
		const String & zookeeper_path_,
		const String & replica_name_,
		bool attach,
		const String & path_, const String & database_name_, const String & name_,
		NamesAndTypesListPtr columns_,
		const NamesAndTypesList & materialized_columns_,
		const NamesAndTypesList & alias_columns_,
		const ColumnDefaults & column_defaults_,
		Context & context_,
		ASTPtr & primary_expr_ast_,
		const String & date_column_name_,
		const ASTPtr & sampling_expression_,
		size_t index_granularity_,
		MergeTreeData::Mode mode_ = MergeTreeData::Ordinary,
		const String & sign_column_ = "",
		const MergeTreeSettings & settings_ = MergeTreeSettings());

	/// Инициализация.

	/** Создает минимальный набор нод в ZooKeeper.
	  */
	void createTableIfNotExists();

	/** Создает реплику в ZooKeeper и добавляет в очередь все, что нужно, чтобы догнать остальные реплики.
	  */
	void createReplica();

	/** Проверить, что список столбцов и настройки таблицы совпадают с указанными в ZK (/metadata).
	  * Если нет - бросить исключение.
	  */
	void checkTableStructure(bool skip_sanity_checks, bool allow_alter);

	/** Проверить, что множество кусков соответствует тому, что в ZK (/replicas/me/parts/).
	  * Если каких-то кусков, описанных в ZK нет локально, бросить исключение.
	  * Если какие-то локальные куски не упоминаются в ZK, удалить их.
	  *  Но если таких слишком много, на всякий случай бросить исключение - скорее всего, это ошибка конфигурации.
	  */
	void checkParts(bool skip_sanity_checks);

	/// Положить все куски из data в virtual_parts.
	void initVirtualParts();


	/** Проверить, что чексумма куска совпадает с чексуммой того же куска на какой-нибудь другой реплике.
	  * Если ни у кого нет такого куска, ничего не проверяет.
	  * Не очень надежно: если две реплики добавляют кусок почти одновременно, ни одной проверки не произойдет.
	  * Кладет в ops действия, добавляющие данные о куске в ZooKeeper.
	  * Вызывать под TableStructureLock.
	  */
	void checkPartAndAddToZooKeeper(const MergeTreeData::DataPartPtr & part, zkutil::Ops & ops, String name_override = "");

	/// Убирает кусок из ZooKeeper и добавляет в очередь задание скачать его. Предполагается это делать с битыми кусками.
	void removePartAndEnqueueFetch(const String & part_name);

	/// Выполнение заданий из очереди.

	/** Кладет в queue записи из ZooKeeper (/replicas/me/queue/).
	  */
	void loadQueue();

	/** Копирует новые записи из логов всех реплик в очередь этой реплики.
	  * Если next_update_event != nullptr, вызовет это событие, когда в логе появятся новые записи.
	  */
	void pullLogsToQueue(zkutil::EventPtr next_update_event = nullptr);

	/** Можно ли сейчас попробовать выполнить это действие. Если нет, нужно оставить его в очереди и попробовать выполнить другое.
	  * Вызывается под queue_mutex.
	  */
	bool shouldExecuteLogEntry(const LogEntry & entry);

	/** Выполнить действие из очереди. Бросает исключение, если что-то не так.
	  * Возвращает, получилось ли выполнить. Если не получилось, запись нужно положить в конец очереди.
	  */
	bool executeLogEntry(const LogEntry & entry, BackgroundProcessingPool::Context & pool_context);

	void executeDropRange(const LogEntry & entry);
	bool executeAttachPart(const LogEntry & entry); /// Возвращает false, если куска нет, и его нужно забрать с другой реплики.

	/** Обновляет очередь.
	  */
	void queueUpdatingThread();

	/** Выполняет действия из очереди.
	  */
	bool queueTask(BackgroundProcessingPool::Context & context);

	/// Выбор кусков для слияния.

	void becomeLeader();

	/** Выбирает куски для слияния и записывает в лог.
	  */
	void mergeSelectingThread();

	/** Делает локальный ALTER, когда список столбцов в ZooKeeper меняется.
	  */
	void alterThread();

	/** Проверяет целостность кусков.
	  */
	void partCheckThread();

	/// Обмен кусками.

	/** Возвращает пустую строку, если куска ни у кого нет.
	  */
	String findReplicaHavingPart(const String & part_name, bool active);

	/** Скачать указанный кусок с указанной реплики.
	  * Если to_detached, то кусок помещается в директорию detached.
	  */
	void fetchPart(const String & part_name, const String & replica_path, bool to_detached = false);

	AbandonableLockInZooKeeper allocateBlockNumber(const String & month_name);

	/** Дождаться, пока все реплики, включая эту, выполнят указанное действие из лога.
	  * Если одновременно с этим добавляются реплики, может не дождаться добавленную реплику.
	  */
	void waitForAllReplicasToProcessLogEntry(const LogEntry & entry);

	/** Дождаться, пока указанная реплика выполнит указанное действие из лога.
	  */
	void waitForReplicaToProcessLogEntry(const String & replica_name, const LogEntry & entry);


	/// Преобразовать число в строку формате суффиксов автоинкрементных нод в ZooKeeper.
	static String padIndex(UInt64 index)
	{
		String index_str = toString(index);
		return std::string(10 - index_str.size(), '0') + index_str;
	}
};

}<|MERGE_RESOLUTION|>--- conflicted
+++ resolved
@@ -58,21 +58,13 @@
 
 	const NamesAndTypesList & getColumnsListImpl() const override { return data.getColumnsListNonMaterialized(); }
 
-<<<<<<< HEAD
 	NameAndTypePair getColumn(const String & column_name) const override
-=======
-	NameAndTypePair getColumn(const String & column_name) const
->>>>>>> 2e8aad79
 	{
 		if (column_name == "_replicated") return NameAndTypePair("_replicated", new DataTypeUInt8);
 		return data.getColumn(column_name);
 	}
 
-<<<<<<< HEAD
 	bool hasColumn(const String & column_name) const override
-=======
-	bool hasColumn(const String & column_name) const
->>>>>>> 2e8aad79
 	{
 		if (column_name == "_replicated") return true;
 		return data.hasColumn(column_name);
