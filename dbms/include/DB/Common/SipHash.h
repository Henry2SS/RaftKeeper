#pragma once

/** SipHash - быстрая криптографическая хэш функция для коротких строк.
  * Взято отсюда: https://www.131002.net/siphash/
  *
  * Сделано два изменения:
  * - возвращает 128 бит, а не 64;
  * - сделано потоковой (можно вычислять по частям).
  *
  * На коротких строках (URL, поисковые фразы) более чем в 3 раза быстрее MD5 от OpenSSL.
  * (~ 700 МБ/сек., 15 млн. строк в секунду)
  */

#include <stdint.h>
<<<<<<< HEAD
#include <cstdlib>
=======
#include <stddef.h>

>>>>>>> 344f048c

#define ROTL(x,b) (u64)( ((x) << (b)) | ( (x) >> (64 - (b))) )

#define SIPROUND											\
	do 														\
	{														\
		v0 += v1; v1=ROTL(v1,13); v1 ^= v0; v0=ROTL(v0,32); \
		v2 += v3; v3=ROTL(v3,16); v3 ^= v2;					\
		v0 += v3; v3=ROTL(v3,21); v3 ^= v0;					\
		v2 += v1; v1=ROTL(v1,17); v1 ^= v2; v2=ROTL(v2,32); \
	} while(0)


class SipHash
{
private:
	typedef uint64_t u64;
	typedef uint8_t u8;

	/// Состояние.
	u64 v0;
	u64 v1;
	u64 v2;
	u64 v3;

	/// Сколько байт обработано.
	u64 cnt;

	/// Текущие 8 байт входных данных.
	union
	{
		u64 current_word;
		u8 current_bytes[8];
	};

	void finalize()
	{
		/// В последний свободный байт пишем остаток от деления длины на 256.
		current_bytes[7] = cnt;

		v3 ^= current_word;
		SIPROUND;
		SIPROUND;
		v0 ^= current_word;

		v2 ^= 0xff;
		SIPROUND;
		SIPROUND;
		SIPROUND;
		SIPROUND;
	}

public:
	/// Аргументы - seed.
	SipHash(u64 k0 = 0, u64 k1 = 0)
	{
		/// Инициализируем состояние некоторыми случайными байтами и seed-ом.
		v0 = 0x736f6d6570736575ULL ^ k0;
		v1 = 0x646f72616e646f6dULL ^ k1;
		v2 = 0x6c7967656e657261ULL ^ k0;
		v3 = 0x7465646279746573ULL ^ k1;

		cnt = 0;
		current_word = 0;
	}

	void update(const char * data, u64 size)
	{
		const char * end = data + size;

		/// Дообработаем остаток от предыдущего апдейта, если есть.
		if (cnt & 7)
		{
			while (cnt & 7 && data < end)
			{
				current_bytes[cnt & 7] = *data;
				++data;
				++cnt;
			}

			/// Если всё ещё не хватает байт до восьмибайтового слова.
			if (cnt & 7)
				return;

			v3 ^= current_word;
			SIPROUND;
			SIPROUND;
			v0 ^= current_word;
		}

		cnt += end - data;

		while (data + 8 <= end)
		{
			current_word = *reinterpret_cast<const u64 *>(data);

			v3 ^= current_word;
			SIPROUND;
			SIPROUND;
			v0 ^= current_word;

			data += 8;
		}

		/// Заполняем остаток, которого не хватает до восьмибайтового слова.
		current_word = 0;
		switch (end - data)
		{
			case 7: current_bytes[6] = data[6];
			case 6: current_bytes[5] = data[5];
			case 5: current_bytes[4] = data[4];
			case 4: current_bytes[3] = data[3];
			case 3: current_bytes[2] = data[2];
			case 2: current_bytes[1] = data[1];
			case 1: current_bytes[0] = data[0];
			case 0: break;
		}
	}

	/// Получить результат в некотором виде. Это можно сделать только один раз!

	void get128(char * out)
	{
		finalize();
		reinterpret_cast<u64 *>(out)[0] = v0 ^ v1;
		reinterpret_cast<u64 *>(out)[1] = v2 ^ v3;
	}

	void get128(u64 & lo, u64 & hi)
	{
		finalize();
		lo = v0 ^ v1;
		hi = v2 ^ v3;
	}

	u64 get64()
	{
		finalize();
		return v0 ^ v1 ^ v2 ^ v3;
	}
};


#undef ROTL
#undef SIPROUND


inline void sipHash128(const char * data, const size_t size, char * out)
{
	SipHash hash;
	hash.update(data, size);
	hash.get128(out);
}

inline uint64_t sipHash64(const char * data, const size_t size)
{
	SipHash hash;
	hash.update(data, size);
	return hash.get64();
}

#include <string>

inline uint64_t sipHash64(const std::string & s)
{
	return sipHash64(s.data(), s.size());
}<|MERGE_RESOLUTION|>--- conflicted
+++ resolved
@@ -12,12 +12,8 @@
   */
 
 #include <stdint.h>
-<<<<<<< HEAD
 #include <cstdlib>
-=======
 #include <stddef.h>
-
->>>>>>> 344f048c
 
 #define ROTL(x,b) (u64)( ((x) << (b)) | ( (x) >> (64 - (b))) )
 
