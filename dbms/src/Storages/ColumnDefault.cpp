#include <Storages/ColumnDefault.h>
#include <Storages/ColumnsDescription.h>
#include <Storages/IStorage.h>
#include <Parsers/queryToString.h>
#include <Parsers/parseQuery.h>
#include <Parsers/formatAST.h>
#include <Parsers/ExpressionListParsers.h>
#include <Interpreters/Context.h>
#include <DataTypes/DataTypeString.h>

namespace
{

struct AliasNames
{
    static constexpr const char * DEFAULT = "DEFAULT";
    static constexpr const char * MATERIALIZED = "MATERIALIZED";
    static constexpr const char * ALIAS = "ALIAS";
};

<<<<<<< HEAD
}

namespace DB
{
=======
namespace ErrorCodes
{
    extern const int LOGICAL_ERROR;
}

>>>>>>> 56362843

ColumnDefaultKind columnDefaultKindFromString(const std::string & str)
{
    static const std::unordered_map<std::string, ColumnDefaultKind> map{
        { AliasNames::DEFAULT, ColumnDefaultKind::Default },
        { AliasNames::MATERIALIZED, ColumnDefaultKind::Materialized },
        { AliasNames::ALIAS, ColumnDefaultKind::Alias }
    };

    const auto it = map.find(str);
    return it != std::end(map) ? it->second : throw Exception{"Unknown column default specifier: " + str, ErrorCodes::LOGICAL_ERROR};
}


std::string toString(const ColumnDefaultKind kind)
{
    static const std::unordered_map<ColumnDefaultKind, std::string> map{
        { ColumnDefaultKind::Default, AliasNames::DEFAULT },
        { ColumnDefaultKind::Materialized, AliasNames::MATERIALIZED },
        { ColumnDefaultKind::Alias, AliasNames::ALIAS }
    };

    const auto it = map.find(kind);
    return it != std::end(map) ? it->second : throw Exception{"Invalid ColumnDefaultKind", ErrorCodes::LOGICAL_ERROR};
}


bool operator==(const ColumnDefault & lhs, const ColumnDefault & rhs)
{
    return lhs.kind == rhs.kind && queryToString(lhs.expression) == queryToString(rhs.expression);
}

}<|MERGE_RESOLUTION|>--- conflicted
+++ resolved
@@ -18,18 +18,16 @@
     static constexpr const char * ALIAS = "ALIAS";
 };
 
-<<<<<<< HEAD
 }
 
 namespace DB
 {
-=======
+
 namespace ErrorCodes
 {
     extern const int LOGICAL_ERROR;
 }
 
->>>>>>> 56362843
 
 ColumnDefaultKind columnDefaultKindFromString(const std::string & str)
 {
