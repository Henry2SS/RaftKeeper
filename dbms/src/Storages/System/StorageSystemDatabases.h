#pragma once

#include <ext/shared_ptr_helper.h>
#include <Storages/System/IStorageSystemOneBlock.h>


namespace DB
{

class Context;


/** Implements `databases` system table, which allows you to get information about all databases.
  */
class StorageSystemDatabases : public ext::shared_ptr_helper<StorageSystemDatabases>, public IStorageSystemOneBlock<StorageSystemDatabases>
{
public:
    std::string getName() const override
    {
        return "SystemDatabases";
    }

<<<<<<< HEAD
    BlockInputStreams read(
        const Names & column_names,
        const SelectQueryInfo & query_info,
        const Context & context,
        QueryProcessingStage::Enum processed_stage,
        size_t max_block_size,
        unsigned num_streams) override;

private:
    const std::string name;
=======
    static NamesAndTypesList getNamesAndTypes();
>>>>>>> 5907bbad

protected:
    using IStorageSystemOneBlock::IStorageSystemOneBlock;

    void fillData(MutableColumns & res_columns, const Context & context, const SelectQueryInfo &) const override;
};

}<|MERGE_RESOLUTION|>--- conflicted
+++ resolved
@@ -20,20 +20,7 @@
         return "SystemDatabases";
     }
 
-<<<<<<< HEAD
-    BlockInputStreams read(
-        const Names & column_names,
-        const SelectQueryInfo & query_info,
-        const Context & context,
-        QueryProcessingStage::Enum processed_stage,
-        size_t max_block_size,
-        unsigned num_streams) override;
-
-private:
-    const std::string name;
-=======
     static NamesAndTypesList getNamesAndTypes();
->>>>>>> 5907bbad
 
 protected:
     using IStorageSystemOneBlock::IStorageSystemOneBlock;
