#include <DataTypes/DataTypeString.h>
#include <DataTypes/DataTypesNumber.h>
#include <DataTypes/DataTypeDateTime.h>
#include <Storages/System/StorageSystemZooKeeper.h>
#include <Parsers/ASTSelectQuery.h>
#include <Parsers/ASTIdentifier.h>
#include <Parsers/ASTLiteral.h>
#include <Parsers/ASTExpressionList.h>
#include <Parsers/ASTFunction.h>
#include <Interpreters/Context.h>
#include <Common/ZooKeeper/ZooKeeper.h>
#include <Common/typeid_cast.h>


namespace DB
{


<<<<<<< HEAD
NamesAndTypesList StorageSystemZooKeeper::getNamesAndTypes() {
=======
NamesAndTypesList StorageSystemZooKeeper::getNamesAndTypes()
{
>>>>>>> 327b68b8
    return {
        { "name",           std::make_shared<DataTypeString>() },
        { "value",          std::make_shared<DataTypeString>() },
        { "czxid",          std::make_shared<DataTypeInt64>() },
        { "mzxid",          std::make_shared<DataTypeInt64>() },
        { "ctime",          std::make_shared<DataTypeDateTime>() },
        { "mtime",          std::make_shared<DataTypeDateTime>() },
        { "version",        std::make_shared<DataTypeInt32>() },
        { "cversion",       std::make_shared<DataTypeInt32>() },
        { "aversion",       std::make_shared<DataTypeInt32>() },
        { "ephemeralOwner", std::make_shared<DataTypeInt64>() },
        { "dataLength",     std::make_shared<DataTypeInt32>() },
        { "numChildren",    std::make_shared<DataTypeInt32>() },
        { "pzxid",          std::make_shared<DataTypeInt64>() },
        { "path",           std::make_shared<DataTypeString>() },
    };
}


static bool extractPathImpl(const IAST & elem, String & res)
{
    const ASTFunction * function = typeid_cast<const ASTFunction *>(&elem);
    if (!function)
        return false;

    if (function->name == "and")
    {
        for (size_t i = 0; i < function->arguments->children.size(); ++i)
            if (extractPathImpl(*function->arguments->children[i], res))
                return true;

        return false;
    }

    if (function->name == "equals")
    {
        const ASTExpressionList & args = typeid_cast<const ASTExpressionList &>(*function->arguments);
        const IAST * value;

        if (args.children.size() != 2)
            return false;

        const ASTIdentifier * ident;
        if ((ident = typeid_cast<const ASTIdentifier *>(&*args.children.at(0))))
            value = &*args.children.at(1);
        else if ((ident = typeid_cast<const ASTIdentifier *>(&*args.children.at(1))))
            value = &*args.children.at(0);
        else
            return false;

        if (ident->name != "path")
            return false;

        const ASTLiteral * literal = typeid_cast<const ASTLiteral *>(value);
        if (!literal)
            return false;

        if (literal->value.getType() != Field::Types::String)
            return false;

        res = literal->value.safeGet<String>();
        return true;
    }

    return false;
}


/** Retrieve from the query a condition of the form `path = 'path'`, from conjunctions in the WHERE clause.
  */
static String extractPath(const ASTPtr & query)
{
    const ASTSelectQuery & select = typeid_cast<const ASTSelectQuery &>(*query);
    if (!select.where_expression)
        return "";

    String res;
    return extractPathImpl(*select.where_expression, res) ? res : "";
}


void StorageSystemZooKeeper::fillData(MutableColumns & res_columns, const Context & context, const SelectQueryInfo & query_info) const
{
    String path = extractPath(query_info.query);
    if (path.empty())
        throw Exception("SELECT from system.zookeeper table must contain condition like path = 'path' in WHERE clause.");

    zkutil::ZooKeeperPtr zookeeper = context.getZooKeeper();

    /// In all cases except the root, path must not end with a slash.
    String path_corrected = path;
    if (path_corrected != "/" && path_corrected.back() == '/')
        path_corrected.resize(path_corrected.size() - 1);

    zkutil::Strings nodes = zookeeper->getChildren(path_corrected);

    String path_part = path_corrected;
    if (path_part == "/")
        path_part.clear();

    std::vector<std::future<zkutil::GetResponse>> futures;
    futures.reserve(nodes.size());
    for (const String & node : nodes)
        futures.push_back(zookeeper->asyncTryGet(path_part + '/' + node));

    for (size_t i = 0, size = nodes.size(); i < size; ++i)
    {
        auto res = futures[i].get();
        if (res.error == ZooKeeperImpl::ZooKeeper::ZNONODE)
            continue;   /// Node was deleted meanwhile.

        const zkutil::Stat & stat = res.stat;

        size_t col_num = 0;
        res_columns[col_num++]->insert(nodes[i]);
        res_columns[col_num++]->insert(res.data);
        res_columns[col_num++]->insert(Int64(stat.czxid));
        res_columns[col_num++]->insert(Int64(stat.mzxid));
        res_columns[col_num++]->insert(UInt64(stat.ctime / 1000));
        res_columns[col_num++]->insert(UInt64(stat.mtime / 1000));
        res_columns[col_num++]->insert(Int64(stat.version));
        res_columns[col_num++]->insert(Int64(stat.cversion));
        res_columns[col_num++]->insert(Int64(stat.aversion));
        res_columns[col_num++]->insert(Int64(stat.ephemeralOwner));
        res_columns[col_num++]->insert(Int64(stat.dataLength));
        res_columns[col_num++]->insert(Int64(stat.numChildren));
        res_columns[col_num++]->insert(Int64(stat.pzxid));
        res_columns[col_num++]->insert(path);          /// This is the original path. In order to process the request, condition in WHERE should be triggered.
    }
}


}<|MERGE_RESOLUTION|>--- conflicted
+++ resolved
@@ -16,12 +16,8 @@
 {
 
 
-<<<<<<< HEAD
-NamesAndTypesList StorageSystemZooKeeper::getNamesAndTypes() {
-=======
 NamesAndTypesList StorageSystemZooKeeper::getNamesAndTypes()
 {
->>>>>>> 327b68b8
     return {
         { "name",           std::make_shared<DataTypeString>() },
         { "value",          std::make_shared<DataTypeString>() },
