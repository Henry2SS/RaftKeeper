--- conflicted
+++ resolved
@@ -598,19 +598,12 @@
 }
 
 
-<<<<<<< HEAD
-void MergeTreeDataPart::loadColumnsChecksumsIndex(bool require_columns_checksums, bool check_consistency)
-=======
 void MergeTreeDataPart::loadColumnsChecksumsIndexes(bool require_columns_checksums, bool check_consistency)
->>>>>>> aa389cc5
 {
     loadColumns(require_columns_checksums);
     loadChecksums(require_columns_checksums);
     loadIndex();
-<<<<<<< HEAD
-=======
     loadPartitionAndMinMaxIndex();
->>>>>>> aa389cc5
     if (check_consistency)
         checkConsistency(require_columns_checksums);
 }
