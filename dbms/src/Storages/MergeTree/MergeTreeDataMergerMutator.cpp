#include "MergeTreeDataMergerMutator.h"

#include <Storages/MergeTree/MergeTreeSequentialBlockInputStream.h>
#include <Storages/MergeTree/MergedBlockOutputStream.h>
#include <Storages/MergeTree/MergedColumnOnlyOutputStream.h>
#include <Disks/DiskSpaceMonitor.h>
#include <Storages/MergeTree/SimpleMergeSelector.h>
#include <Storages/MergeTree/AllMergeSelector.h>
#include <Storages/MergeTree/TTLMergeSelector.h>
#include <Storages/MergeTree/MergeList.h>
#include <Storages/MergeTree/StorageFromMergeTreeDataPart.h>
#include <DataStreams/TTLBlockInputStream.h>
#include <DataStreams/DistinctSortedBlockInputStream.h>
#include <DataStreams/ExpressionBlockInputStream.h>
#include <DataStreams/MergingSortedBlockInputStream.h>
#include <DataStreams/CollapsingSortedBlockInputStream.h>
#include <DataStreams/SummingSortedBlockInputStream.h>
#include <DataStreams/ReplacingSortedBlockInputStream.h>
#include <DataStreams/GraphiteRollupSortedBlockInputStream.h>
#include <DataStreams/AggregatingSortedBlockInputStream.h>
#include <DataStreams/VersionedCollapsingSortedBlockInputStream.h>
#include <DataStreams/MaterializingBlockInputStream.h>
#include <DataStreams/ConcatBlockInputStream.h>
#include <DataStreams/ColumnGathererStream.h>
#include <Interpreters/MutationsInterpreter.h>
#include <Common/SimpleIncrement.h>
#include <Common/interpolate.h>
#include <Common/typeid_cast.h>
#include <Common/createHardLink.h>
#include <Poco/File.h>
#include <Poco/DirectoryIterator.h>
#include <cmath>
#include <numeric>
#include <iomanip>


namespace ProfileEvents
{
    extern const Event MergedRows;
    extern const Event MergedUncompressedBytes;
    extern const Event MergesTimeMilliseconds;
    extern const Event Merge;
}

namespace CurrentMetrics
{
    extern const Metric BackgroundPoolTask;
    extern const Metric PartMutation;
}

namespace DB
{

namespace ErrorCodes
{
    extern const int ABORTED;
}


using MergeAlgorithm = MergeTreeDataMergerMutator::MergeAlgorithm;


/// Do not start to merge parts, if free space is less than sum size of parts times specified coefficient.
/// This value is chosen to not allow big merges to eat all free space. Thus allowing small merges to proceed.
static const double DISK_USAGE_COEFFICIENT_TO_SELECT = 2;

/// To do merge, reserve amount of space equals to sum size of parts times specified coefficient.
/// Must be strictly less than DISK_USAGE_COEFFICIENT_TO_SELECT,
///  because between selecting parts to merge and doing merge, amount of free space could have decreased.
static const double DISK_USAGE_COEFFICIENT_TO_RESERVE = 1.1;


void FutureMergedMutatedPart::assign(MergeTreeData::DataPartsVector parts_)
{
    if (parts_.empty())
        return;

    for (const MergeTreeData::DataPartPtr & part : parts_)
    {
        const MergeTreeData::DataPartPtr & first_part = parts_.front();

        if (part->partition.value != first_part->partition.value)
            throw Exception(
                "Attempting to merge parts " + first_part->name + " and " + part->name + " that are in different partitions",
                ErrorCodes::LOGICAL_ERROR);
    }

    parts = std::move(parts_);

    UInt32 max_level = 0;
    Int64 max_mutation = 0;
    for (const auto & part : parts)
    {
        max_level = std::max(max_level, part->info.level);
        max_mutation = std::max(max_mutation, part->info.mutation);
    }

    part_info.partition_id = parts.front()->info.partition_id;
    part_info.min_block = parts.front()->info.min_block;
    part_info.max_block = parts.back()->info.max_block;
    part_info.level = max_level + 1;
    part_info.mutation = max_mutation;

    if (parts.front()->storage.format_version < MERGE_TREE_DATA_MIN_FORMAT_VERSION_WITH_CUSTOM_PARTITIONING)
    {
        DayNum min_date = DayNum(std::numeric_limits<UInt16>::max());
        DayNum max_date = DayNum(std::numeric_limits<UInt16>::min());
        for (const auto & part : parts)
        {
            /// NOTE: getting min and max dates from part names (instead of part data) because we want
            /// the merged part name be determined only by source part names.
            /// It is simpler this way when the real min and max dates for the block range can change
            /// (e.g. after an ALTER DELETE command).
            DayNum part_min_date;
            DayNum part_max_date;
            MergeTreePartInfo::parseMinMaxDatesFromPartName(part->name, part_min_date, part_max_date);
            min_date = std::min(min_date, part_min_date);
            max_date = std::max(max_date, part_max_date);
        }

        name = part_info.getPartNameV0(min_date, max_date);
    }
    else
        name = part_info.getPartName();
}

void FutureMergedMutatedPart::updatePath(const MergeTreeData & storage, const ReservationPtr & reservation)
{
    path = storage.getFullPathOnDisk(reservation->getDisk()) + name + "/";
}

MergeTreeDataMergerMutator::MergeTreeDataMergerMutator(MergeTreeData & data_, size_t background_pool_size_)
    : data(data_), background_pool_size(background_pool_size_), log(&Logger::get(data.getLogName() + " (MergerMutator)"))
{
}


UInt64 MergeTreeDataMergerMutator::getMaxSourcePartsSizeForMerge()
{
    size_t busy_threads_in_pool = CurrentMetrics::values[CurrentMetrics::BackgroundPoolTask].load(std::memory_order_relaxed);

    return getMaxSourcePartsSizeForMerge(background_pool_size, busy_threads_in_pool == 0 ? 0 : busy_threads_in_pool - 1); /// 1 is current thread
}


UInt64 MergeTreeDataMergerMutator::getMaxSourcePartsSizeForMerge(size_t pool_size, size_t pool_used)
{
    if (pool_used > pool_size)
        throw Exception("Logical error: invalid arguments passed to getMaxSourcePartsSize: pool_used > pool_size", ErrorCodes::LOGICAL_ERROR);

    size_t free_entries = pool_size - pool_used;
    const auto data_settings = data.getSettings();

    UInt64 max_size = 0;
    if (free_entries >= data_settings->number_of_free_entries_in_pool_to_lower_max_size_of_merge)
        max_size = data_settings->max_bytes_to_merge_at_max_space_in_pool;
    else
        max_size = interpolateExponential(
            data_settings->max_bytes_to_merge_at_min_space_in_pool,
            data_settings->max_bytes_to_merge_at_max_space_in_pool,
            static_cast<double>(free_entries) / data_settings->number_of_free_entries_in_pool_to_lower_max_size_of_merge);

    return std::min(max_size, static_cast<UInt64>(data.storage_policy->getMaxUnreservedFreeSpace() / DISK_USAGE_COEFFICIENT_TO_SELECT));
}


UInt64 MergeTreeDataMergerMutator::getMaxSourcePartSizeForMutation()
{
    const auto data_settings = data.getSettings();
    size_t busy_threads_in_pool = CurrentMetrics::values[CurrentMetrics::BackgroundPoolTask].load(std::memory_order_relaxed);

    /// Allow mutations only if there are enough threads, leave free threads for merges else
    if (background_pool_size - busy_threads_in_pool >= data_settings->number_of_free_entries_in_pool_to_execute_mutation)
        return static_cast<UInt64>(data.storage_policy->getMaxUnreservedFreeSpace() / DISK_USAGE_COEFFICIENT_TO_RESERVE);

    return 0;
}


bool MergeTreeDataMergerMutator::selectPartsToMerge(
    FutureMergedMutatedPart & future_part,
    bool aggressive,
    size_t max_total_size_to_merge,
    const AllowedMergingPredicate & can_merge_callback,
    String * out_disable_reason)
{
    MergeTreeData::DataPartsVector data_parts = data.getDataPartsVector();
    const auto data_settings = data.getSettings();

    if (data_parts.empty())
    {
        if (out_disable_reason)
            *out_disable_reason = "There are no parts in the table";
        return false;
    }

    time_t current_time = time(nullptr);

    IMergeSelector::Partitions partitions;

    const String * prev_partition_id = nullptr;
    const MergeTreeData::DataPartPtr * prev_part = nullptr;
    bool has_part_with_expired_ttl = false;
    for (const MergeTreeData::DataPartPtr & part : data_parts)
    {
        const String & partition_id = part->info.partition_id;
        if (!prev_partition_id || partition_id != *prev_partition_id || (prev_part && !can_merge_callback(*prev_part, part, nullptr)))
        {
            if (partitions.empty() || !partitions.back().empty())
                partitions.emplace_back();
            prev_partition_id = &partition_id;
        }

        IMergeSelector::Part part_info;
        part_info.size = part->bytes_on_disk;
        part_info.age = current_time - part->modification_time;
        part_info.level = part->info.level;
        part_info.data = &part;
        part_info.min_ttl = part->ttl_infos.part_min_ttl;
        part_info.max_ttl = part->ttl_infos.part_max_ttl;

        time_t ttl = data_settings->ttl_only_drop_parts ? part_info.max_ttl : part_info.min_ttl;

        if (ttl && ttl <= current_time)
            has_part_with_expired_ttl = true;

        partitions.back().emplace_back(part_info);

        /// Check for consistency of data parts. If assertion is failed, it requires immediate investigation.
        if (prev_part && part->info.partition_id == (*prev_part)->info.partition_id
            && part->info.min_block <= (*prev_part)->info.max_block)
        {
            LOG_ERROR(log, "Part " << part->name << " intersects previous part " << (*prev_part)->name);
        }

        prev_part = &part;
    }

    std::unique_ptr<IMergeSelector> merge_selector;

    SimpleMergeSelector::Settings merge_settings;
    if (aggressive)
        merge_settings.base = 1;

    bool can_merge_with_ttl =
        (current_time - last_merge_with_ttl > data_settings->merge_with_ttl_timeout);

    /// NOTE Could allow selection of different merge strategy.
    if (can_merge_with_ttl && has_part_with_expired_ttl && !ttl_merges_blocker.isCancelled())
    {
        merge_selector = std::make_unique<TTLMergeSelector>(current_time, data_settings->ttl_only_drop_parts);
        last_merge_with_ttl = current_time;
    }
    else
        merge_selector = std::make_unique<SimpleMergeSelector>(merge_settings);

    IMergeSelector::PartsInPartition parts_to_merge = merge_selector->select(
        partitions,
        max_total_size_to_merge);

    if (parts_to_merge.empty())
    {
        if (out_disable_reason)
            *out_disable_reason = "There are no need to merge parts according to merge selector algorithm";
        return false;
    }

    /// Allow to "merge" part with itself if we need remove some values with expired ttl
    if (parts_to_merge.size() == 1 && !has_part_with_expired_ttl)
        throw Exception("Logical error: merge selector returned only one part to merge", ErrorCodes::LOGICAL_ERROR);

    MergeTreeData::DataPartsVector parts;
    parts.reserve(parts_to_merge.size());
    for (IMergeSelector::Part & part_info : parts_to_merge)
    {
        const MergeTreeData::DataPartPtr & part = *static_cast<const MergeTreeData::DataPartPtr *>(part_info.data);
        parts.push_back(part);
    }

    LOG_DEBUG(log, "Selected " << parts.size() << " parts from " << parts.front()->name << " to " << parts.back()->name);
    future_part.assign(std::move(parts));
    return true;
}

bool MergeTreeDataMergerMutator::selectAllPartsToMergeWithinPartition(
    FutureMergedMutatedPart & future_part,
    UInt64 & available_disk_space,
    const AllowedMergingPredicate & can_merge,
    const String & partition_id,
    bool final,
    String * out_disable_reason)
{
    MergeTreeData::DataPartsVector parts = selectAllPartsFromPartition(partition_id);

    if (parts.empty())
        return false;

    if (!final && parts.size() == 1)
    {
        if (out_disable_reason)
            *out_disable_reason = "There is only one part inside partition";
        return false;
    }

    auto it = parts.begin();
    auto prev_it = it;

    UInt64 sum_bytes = 0;
    while (it != parts.end())
    {
        /// For the case of one part, we check that it can be merged "with itself".
        if ((it != parts.begin() || parts.size() == 1) && !can_merge(*prev_it, *it, out_disable_reason))
        {
            return false;
        }

        sum_bytes += (*it)->bytes_on_disk;

        prev_it = it;
        ++it;
    }

    /// Enough disk space to cover the new merge with a margin.
    auto required_disk_space = sum_bytes * DISK_USAGE_COEFFICIENT_TO_SELECT;
    if (available_disk_space <= required_disk_space)
    {
        time_t now = time(nullptr);
        if (now - disk_space_warning_time > 3600)
        {
            disk_space_warning_time = now;
            LOG_WARNING(log, "Won't merge parts from " << parts.front()->name << " to " << (*prev_it)->name
                << " because not enough free space: "
                << formatReadableSizeWithBinarySuffix(available_disk_space) << " free and unreserved, "
                << formatReadableSizeWithBinarySuffix(sum_bytes)
                << " required now (+" << static_cast<int>((DISK_USAGE_COEFFICIENT_TO_SELECT - 1.0) * 100)
                << "% on overhead); suppressing similar warnings for the next hour");
        }

        if (out_disable_reason)
            *out_disable_reason = "Insufficient available disk space, required " +
                formatReadableSizeWithDecimalSuffix(required_disk_space);

        return false;
    }

    LOG_DEBUG(log, "Selected " << parts.size() << " parts from " << parts.front()->name << " to " << parts.back()->name);
    future_part.assign(std::move(parts));
    available_disk_space -= required_disk_space;
    return true;
}


MergeTreeData::DataPartsVector MergeTreeDataMergerMutator::selectAllPartsFromPartition(const String & partition_id)
{
    MergeTreeData::DataPartsVector parts_from_partition;

    MergeTreeData::DataParts data_parts = data.getDataParts();

    for (MergeTreeData::DataParts::iterator it = data_parts.cbegin(); it != data_parts.cend(); ++it)
    {
        const MergeTreeData::DataPartPtr & current_part = *it;
        if (current_part->info.partition_id != partition_id)
            continue;

        parts_from_partition.push_back(current_part);
    }

    return parts_from_partition;
}


/// PK columns are sorted and merged, ordinary columns are gathered using info from merge step
static void extractMergingAndGatheringColumns(
    const NamesAndTypesList & all_columns,
    const ExpressionActionsPtr & sorting_key_expr,
    const MergeTreeIndices & indexes,
    const MergeTreeData::MergingParams & merging_params,
    NamesAndTypesList & gathering_columns, Names & gathering_column_names,
    NamesAndTypesList & merging_columns, Names & merging_column_names)
{
    Names sort_key_columns_vec = sorting_key_expr->getRequiredColumns();
    std::set<String> key_columns(sort_key_columns_vec.cbegin(), sort_key_columns_vec.cend());
    for (const auto & index : indexes)
    {
        Names index_columns_vec = index->getColumnsRequiredForIndexCalc();
        std::copy(index_columns_vec.cbegin(), index_columns_vec.cend(),
                  std::inserter(key_columns, key_columns.end()));
    }

    /// Force sign column for Collapsing mode
    if (merging_params.mode == MergeTreeData::MergingParams::Collapsing)
        key_columns.emplace(merging_params.sign_column);

    /// Force version column for Replacing mode
    if (merging_params.mode == MergeTreeData::MergingParams::Replacing)
        key_columns.emplace(merging_params.version_column);

    /// Force sign column for VersionedCollapsing mode. Version is already in primary key.
    if (merging_params.mode == MergeTreeData::MergingParams::VersionedCollapsing)
        key_columns.emplace(merging_params.sign_column);

    /// Force to merge at least one column in case of empty key
    if (key_columns.empty())
        key_columns.emplace(all_columns.front().name);

    /// TODO: also force "summing" and "aggregating" columns to make Horizontal merge only for such columns

    for (const auto & column : all_columns)
    {
        if (key_columns.count(column.name))
        {
            merging_columns.emplace_back(column);
            merging_column_names.emplace_back(column.name);
        }
        else
        {
            gathering_columns.emplace_back(column);
            gathering_column_names.emplace_back(column.name);
        }
    }
}

/* Allow to compute more accurate progress statistics */
class ColumnSizeEstimator
{
    MergeTreeData::DataPart::ColumnToSize map;
public:

    /// Stores approximate size of columns in bytes
    /// Exact values are not required since it used for relative values estimation (progress).
    size_t sum_total = 0;
    size_t sum_index_columns = 0;
    size_t sum_ordinary_columns = 0;

    ColumnSizeEstimator(const MergeTreeData::DataPart::ColumnToSize & map_, const Names & key_columns, const Names & ordinary_columns)
        : map(map_)
    {
        for (const auto & name : key_columns)
            if (!map.count(name)) map[name] = 0;
        for (const auto & name : ordinary_columns)
            if (!map.count(name)) map[name] = 0;

        for (const auto & name : key_columns)
            sum_index_columns += map.at(name);

        for (const auto & name : ordinary_columns)
            sum_ordinary_columns += map.at(name);

        sum_total = std::max(static_cast<decltype(sum_index_columns)>(1), sum_index_columns + sum_ordinary_columns);
    }

    Float64 columnWeight(const String & column) const
    {
        return static_cast<Float64>(map.at(column)) / sum_total;
    }

    Float64 keyColumnsWeight() const
    {
        return static_cast<Float64>(sum_index_columns) / sum_total;
    }
};

/** Progress callback.
  * What it should update:
  * - approximate progress
  * - amount of read rows
  * - various metrics
  * - time elapsed for current merge.
  */

/// Auxilliary struct that for each merge stage stores its current progress.
/// A stage is: the horizontal stage + a stage for each gathered column (if we are doing a
/// Vertical merge) or a mutation of a single part. During a single stage all rows are read.
struct MergeStageProgress
{
    MergeStageProgress(Float64 weight_)
        : is_first(true) , weight(weight_)
    {
    }

    MergeStageProgress(Float64 initial_progress_, Float64 weight_)
        : initial_progress(initial_progress_), is_first(false), weight(weight_)
    {
    }

    Float64 initial_progress = 0.0;
    bool is_first;
    Float64 weight;

    UInt64 total_rows = 0;
    UInt64 rows_read = 0;
};

class MergeProgressCallback
{
public:
    MergeProgressCallback(
        MergeList::Entry & merge_entry_, UInt64 & watch_prev_elapsed_, MergeStageProgress & stage_)
        : merge_entry(merge_entry_)
        , watch_prev_elapsed(watch_prev_elapsed_)
        , stage(stage_)
    {
        updateWatch();
    }

    MergeList::Entry & merge_entry;
    UInt64 & watch_prev_elapsed;
    MergeStageProgress & stage;

    void updateWatch()
    {
        UInt64 watch_curr_elapsed = merge_entry->watch.elapsed();
        ProfileEvents::increment(ProfileEvents::MergesTimeMilliseconds, (watch_curr_elapsed - watch_prev_elapsed) / 1000000);
        watch_prev_elapsed = watch_curr_elapsed;
    }

    void operator() (const Progress & value)
    {
        ProfileEvents::increment(ProfileEvents::MergedUncompressedBytes, value.read_bytes);
        if (stage.is_first)
        {
            ProfileEvents::increment(ProfileEvents::MergedRows, value.read_rows);
            ProfileEvents::increment(ProfileEvents::Merge);
        }
        updateWatch();

        merge_entry->bytes_read_uncompressed += value.read_bytes;
        if (stage.is_first)
            merge_entry->rows_read += value.read_rows;

        stage.total_rows += value.total_rows_to_read;
        stage.rows_read += value.read_rows;
        if (stage.total_rows > 0)
        {
            merge_entry->progress.store(
                stage.initial_progress + stage.weight * stage.rows_read / stage.total_rows,
                std::memory_order_relaxed);
        }
    }
};

/// parts should be sorted.
MergeTreeData::MutableDataPartPtr MergeTreeDataMergerMutator::mergePartsToTemporaryPart(
    const FutureMergedMutatedPart & future_part, MergeList::Entry & merge_entry, TableStructureReadLockHolder &,
    time_t time_of_merge, const ReservationPtr & space_reservation, bool deduplicate, bool force_ttl)
{
    static const String TMP_PREFIX = "tmp_merge_";

    if (merges_blocker.isCancelled())
        throw Exception("Cancelled merging parts", ErrorCodes::ABORTED);

    const MergeTreeData::DataPartsVector & parts = future_part.parts;

    LOG_DEBUG(log, "Merging " << parts.size() << " parts: from "
              << parts.front()->name << " to " << parts.back()->name
              << " into " << TMP_PREFIX + future_part.name);

    String part_path = data.getFullPathOnDisk(space_reservation->getDisk());
    String new_part_tmp_path = part_path + TMP_PREFIX + future_part.name + "/";
    if (Poco::File(new_part_tmp_path).exists())
        throw Exception("Directory " + new_part_tmp_path + " already exists", ErrorCodes::DIRECTORY_ALREADY_EXISTS);

    MergeTreeData::DataPart::ColumnToSize merged_column_to_size;

    Names all_column_names = data.getColumns().getNamesOfPhysical();
    NamesAndTypesList all_columns = data.getColumns().getAllPhysical();
    const auto data_settings = data.getSettings();

    NamesAndTypesList gathering_columns;
    NamesAndTypesList merging_columns;
    Names gathering_column_names, merging_column_names;
    extractMergingAndGatheringColumns(
        all_columns, data.sorting_key_expr, data.skip_indices,
        data.merging_params, gathering_columns, gathering_column_names, merging_columns, merging_column_names);

    size_t sum_input_rows_upper_bound = merge_entry->total_rows_count;
    size_t estimated_bytes_uncompressed = 0;
    for (const auto & part : parts)
        estimated_bytes_uncompressed += part->getTotalColumnsSize().data_uncompressed;

    MergeTreeData::MutableDataPartPtr new_data_part = data.createPart(
        future_part.name,
        future_part.part_info,
        space_reservation->getDisk(),
        all_columns,
        estimated_bytes_uncompressed,
        sum_input_rows_upper_bound,
        TMP_PREFIX + future_part.name);

    new_data_part->partition.assign(future_part.getPartition());
    new_data_part->is_temp = true;

    bool need_remove_expired_values = force_ttl;
    for (const auto & part : parts)
        new_data_part->ttl_infos.update(part->ttl_infos);

    const auto & part_min_ttl = new_data_part->ttl_infos.part_min_ttl;
    if (part_min_ttl && part_min_ttl <= time_of_merge)
        need_remove_expired_values = true;

    if (need_remove_expired_values && ttl_merges_blocker.isCancelled())
    {
        LOG_INFO(log, "Part " << new_data_part->name << " has values with expired TTL, but merges with TTL are cancelled.");
        need_remove_expired_values = false;
    }

    MergeAlgorithm merge_alg = chooseMergeAlgorithm(parts, sum_input_rows_upper_bound, gathering_columns, deduplicate, need_remove_expired_values);

    LOG_DEBUG(log, "Selected MergeAlgorithm: " << ((merge_alg == MergeAlgorithm::Vertical) ? "Vertical" : "Horizontal"));

    /// Note: this is done before creating input streams, because otherwise data.data_parts_mutex
    /// (which is locked in data.getTotalActiveSizeInBytes()) is locked after part->columns_lock
    /// (which is locked in shared mode when input streams are created) and when inserting new data
    /// the order is reverse. This annoys TSan even though one lock is locked in shared mode and thus
    /// deadlock is impossible.
    auto compression_codec = data.global_context.chooseCompressionCodec(
        merge_entry->total_size_bytes_compressed,
        static_cast<double> (merge_entry->total_size_bytes_compressed) / data.getTotalActiveSizeInBytes());

    String rows_sources_file_path;
    std::unique_ptr<WriteBuffer> rows_sources_uncompressed_write_buf;
    std::unique_ptr<WriteBuffer> rows_sources_write_buf;
    std::optional<ColumnSizeEstimator> column_sizes;

    if (merge_alg == MergeAlgorithm::Vertical)
    {
        Poco::File(new_part_tmp_path).createDirectories();
        rows_sources_file_path = new_part_tmp_path + "rows_sources";
        rows_sources_uncompressed_write_buf = std::make_unique<WriteBufferFromFile>(rows_sources_file_path);
        rows_sources_write_buf = std::make_unique<CompressedWriteBuffer>(*rows_sources_uncompressed_write_buf);

        for (const MergeTreeData::DataPartPtr & part : parts)
            part->accumulateColumnSizes(merged_column_to_size);

        column_sizes = ColumnSizeEstimator(merged_column_to_size, merging_column_names, gathering_column_names);
    }
    else
    {
        merging_columns = all_columns;
        merging_column_names = all_column_names;
        gathering_columns.clear();
        gathering_column_names.clear();
    }

    /** Read from all parts, merge and write into a new one.
      * In passing, we calculate expression for sorting.
      */
    BlockInputStreams src_streams;
    UInt64 watch_prev_elapsed = 0;

    /// We count total amount of bytes in parts
    /// and use direct_io + aio if there is more than min_merge_bytes_to_use_direct_io
    bool read_with_direct_io = false;
    if (data_settings->min_merge_bytes_to_use_direct_io != 0)
    {
        size_t total_size = 0;
        for (const auto & part : parts)
        {
            total_size += part->bytes_on_disk;
            if (total_size >= data_settings->min_merge_bytes_to_use_direct_io)
            {
                LOG_DEBUG(log, "Will merge parts reading files in O_DIRECT");
                read_with_direct_io = true;

                break;
            }
        }
    }

    MergeStageProgress horizontal_stage_progress(
        column_sizes ? column_sizes->keyColumnsWeight() : 1.0);

    for (const auto & part : parts)
    {
        auto input = std::make_unique<MergeTreeSequentialBlockInputStream>(
            data, part, merging_column_names, read_with_direct_io, true);

        input->setProgressCallback(
            MergeProgressCallback(merge_entry, watch_prev_elapsed, horizontal_stage_progress));

        BlockInputStreamPtr stream = std::move(input);
        if (data.hasPrimaryKey() || data.hasSkipIndices())
            stream = std::make_shared<MaterializingBlockInputStream>(
                    std::make_shared<ExpressionBlockInputStream>(stream, data.sorting_key_and_skip_indices_expr));

        src_streams.emplace_back(stream);
    }

    Names sort_columns = data.sorting_key_columns;
    SortDescription sort_description;
    size_t sort_columns_size = sort_columns.size();
    sort_description.reserve(sort_columns_size);

    Block header = src_streams.at(0)->getHeader();
    for (size_t i = 0; i < sort_columns_size; ++i)
        sort_description.emplace_back(header.getPositionByName(sort_columns[i]), 1, 1);

    /// The order of the streams is important: when the key is matched, the elements go in the order of the source stream number.
    /// In the merged part, the lines with the same key must be in the ascending order of the identifier of original part,
    ///  that is going in insertion order.
    std::shared_ptr<IBlockInputStream> merged_stream;

    /// If merge is vertical we cannot calculate it
    bool blocks_are_granules_size = (merge_alg == MergeAlgorithm::Vertical);

    UInt64 merge_block_size = data_settings->merge_max_block_size;
    switch (data.merging_params.mode)
    {
        case MergeTreeData::MergingParams::Ordinary:
            merged_stream = std::make_unique<MergingSortedBlockInputStream>(
                src_streams, sort_description, merge_block_size, 0, rows_sources_write_buf.get(), true, blocks_are_granules_size);
            break;

        case MergeTreeData::MergingParams::Collapsing:
            merged_stream = std::make_unique<CollapsingSortedBlockInputStream>(
                src_streams, sort_description, data.merging_params.sign_column,
                merge_block_size, rows_sources_write_buf.get(), blocks_are_granules_size);
            break;

        case MergeTreeData::MergingParams::Summing:
            merged_stream = std::make_unique<SummingSortedBlockInputStream>(
                src_streams, sort_description, data.merging_params.columns_to_sum, merge_block_size);
            break;

        case MergeTreeData::MergingParams::Aggregating:
            merged_stream = std::make_unique<AggregatingSortedBlockInputStream>(
                src_streams, sort_description, merge_block_size);
            break;

        case MergeTreeData::MergingParams::Replacing:
            merged_stream = std::make_unique<ReplacingSortedBlockInputStream>(
                src_streams, sort_description, data.merging_params.version_column,
                merge_block_size, rows_sources_write_buf.get(), blocks_are_granules_size);
            break;

        case MergeTreeData::MergingParams::Graphite:
            merged_stream = std::make_unique<GraphiteRollupSortedBlockInputStream>(
                src_streams, sort_description, merge_block_size,
                data.merging_params.graphite_params, time_of_merge);
            break;

        case MergeTreeData::MergingParams::VersionedCollapsing:
            merged_stream = std::make_unique<VersionedCollapsingSortedBlockInputStream>(
                src_streams, sort_description, data.merging_params.sign_column,
                merge_block_size, rows_sources_write_buf.get(), blocks_are_granules_size);
            break;
    }

    if (deduplicate)
        merged_stream = std::make_shared<DistinctSortedBlockInputStream>(merged_stream, SizeLimits(), 0 /*limit_hint*/, Names());

    if (need_remove_expired_values)
        merged_stream = std::make_shared<TTLBlockInputStream>(merged_stream, data, new_data_part, time_of_merge, force_ttl);

    MergedBlockOutputStream to{
        new_data_part,
        merging_columns,
        compression_codec,
        merged_column_to_size,
        data_settings->min_merge_bytes_to_use_direct_io,
        blocks_are_granules_size};

    merged_stream->readPrefix();
    to.writePrefix();

    size_t rows_written = 0;
    const size_t initial_reservation = space_reservation ? space_reservation->getSize() : 0;

    auto is_cancelled = [&]() { return merges_blocker.isCancelled()
        || (need_remove_expired_values && ttl_merges_blocker.isCancelled()); };

    Block block;
    while (!is_cancelled() && (block = merged_stream->read()))
    {
        rows_written += block.rows();

        to.write(block);

        merge_entry->rows_written = merged_stream->getProfileInfo().rows;
        merge_entry->bytes_written_uncompressed = merged_stream->getProfileInfo().bytes;

        /// Reservation updates is not performed yet, during the merge it may lead to higher free space requirements
        if (space_reservation && sum_input_rows_upper_bound)
        {
            /// The same progress from merge_entry could be used for both algorithms (it should be more accurate)
            /// But now we are using inaccurate row-based estimation in Horizontal case for backward compatibility
            Float64 progress = (merge_alg == MergeAlgorithm::Horizontal)
                ? std::min(1., 1. * rows_written / sum_input_rows_upper_bound)
                : std::min(1., merge_entry->progress.load(std::memory_order_relaxed));

            space_reservation->update(static_cast<size_t>((1. - progress) * initial_reservation));
        }
    }

    merged_stream->readSuffix();
    merged_stream.reset();

    if (merges_blocker.isCancelled())
        throw Exception("Cancelled merging parts", ErrorCodes::ABORTED);

    if (need_remove_expired_values && ttl_merges_blocker.isCancelled())
        throw Exception("Cancelled merging parts with expired TTL", ErrorCodes::ABORTED);

    MergeTreeData::DataPart::Checksums checksums_gathered_columns;

    /// Gather ordinary columns
    if (merge_alg == MergeAlgorithm::Vertical)
    {
        size_t sum_input_rows_exact = merge_entry->rows_read;
        merge_entry->columns_written = merging_column_names.size();
        merge_entry->progress.store(column_sizes->keyColumnsWeight(), std::memory_order_relaxed);

        BlockInputStreams column_part_streams(parts.size());

        auto it_name_and_type = gathering_columns.cbegin();

        rows_sources_write_buf->next();
        rows_sources_uncompressed_write_buf->next();

        size_t rows_sources_count = rows_sources_write_buf->count();
        /// In special case, when there is only one source part, and no rows were skipped, we may have
        /// skipped writing rows_sources file. Otherwise rows_sources_count must be equal to the total
        /// number of input rows.
        if ((rows_sources_count > 0 || parts.size() > 1) && sum_input_rows_exact != rows_sources_count)
            throw Exception("Number of rows in source parts (" + toString(sum_input_rows_exact)
                + ") differs from number of bytes written to rows_sources file (" + toString(rows_sources_count)
                + "). It is a bug.", ErrorCodes::LOGICAL_ERROR);

        CompressedReadBufferFromFile rows_sources_read_buf(rows_sources_file_path, 0, 0);
        IMergedBlockOutputStream::WrittenOffsetColumns written_offset_columns;

        for (size_t column_num = 0, gathering_column_names_size = gathering_column_names.size();
            column_num < gathering_column_names_size;
            ++column_num, ++it_name_and_type)
        {
            const String & column_name = it_name_and_type->name;
            Names column_names{column_name};
            Float64 progress_before = merge_entry->progress.load(std::memory_order_relaxed);

            MergeStageProgress column_progress(progress_before, column_sizes->columnWeight(column_name));
            for (size_t part_num = 0; part_num < parts.size(); ++part_num)
            {
                auto column_part_stream = std::make_shared<MergeTreeSequentialBlockInputStream>(
                    data, parts[part_num], column_names, read_with_direct_io, true);

                column_part_stream->setProgressCallback(
                    MergeProgressCallback(merge_entry, watch_prev_elapsed, column_progress));

                column_part_streams[part_num] = std::move(column_part_stream);
            }

            rows_sources_read_buf.seek(0, 0);
            ColumnGathererStream column_gathered_stream(column_name, column_part_streams, rows_sources_read_buf);

            MergedColumnOnlyOutputStream column_to(
                new_data_part,
                column_gathered_stream.getHeader(),
                false,
                compression_codec,
                false,
                /// we don't need to recalc indices here
                /// because all of them were already recalculated and written
                /// as key part of vertical merge
                std::vector<MergeTreeIndexPtr>{},
                &written_offset_columns,
                to.getIndexGranularity());

            size_t column_elems_written = 0;

            column_to.writePrefix();
            while (!merges_blocker.isCancelled() && (block = column_gathered_stream.read()))
            {
                column_elems_written += block.rows();
                column_to.write(block);
            }

            if (merges_blocker.isCancelled())
                throw Exception("Cancelled merging parts", ErrorCodes::ABORTED);

            column_gathered_stream.readSuffix();
            checksums_gathered_columns.add(column_to.writeSuffixAndGetChecksums());

            if (rows_written != column_elems_written)
            {
                throw Exception("Written " + toString(column_elems_written) + " elements of column " + column_name +
                                ", but " + toString(rows_written) + " rows of PK columns", ErrorCodes::LOGICAL_ERROR);
            }

            /// NOTE: 'progress' is modified by single thread, but it may be concurrently read from MergeListElement::getInfo() (StorageSystemMerges).

            merge_entry->columns_written += 1;
            merge_entry->bytes_written_uncompressed += column_gathered_stream.getProfileInfo().bytes;
            merge_entry->progress.store(progress_before + column_sizes->columnWeight(column_name), std::memory_order_relaxed);
        }

        Poco::File(rows_sources_file_path).remove();
    }

    for (const auto & part : parts)
        new_data_part->minmax_idx.merge(part->minmax_idx);

    /// Print overall profiling info. NOTE: it may duplicates previous messages
    {
        double elapsed_seconds = merge_entry->watch.elapsedSeconds();
        LOG_DEBUG(log, std::fixed << std::setprecision(2)
            << "Merge sorted " << merge_entry->rows_read << " rows"
            << ", containing " << all_column_names.size() << " columns"
            << " (" << merging_column_names.size() << " merged, " << gathering_column_names.size() << " gathered)"
            << " in " << elapsed_seconds << " sec., "
            << merge_entry->rows_read / elapsed_seconds << " rows/sec., "
            << merge_entry->bytes_read_uncompressed / 1000000.0 / elapsed_seconds << " MB/sec.");
    }

    if (merge_alg != MergeAlgorithm::Vertical)
        to.writeSuffixAndFinalizePart(new_data_part);
    else
        to.writeSuffixAndFinalizePart(new_data_part, &all_columns, &checksums_gathered_columns);

    return new_data_part;
}


MergeTreeData::MutableDataPartPtr MergeTreeDataMergerMutator::mutatePartToTemporaryPart(
    const FutureMergedMutatedPart & future_part,
    const MutationCommands & commands,
    MergeListEntry & merge_entry,
    const Context & context,
    const ReservationPtr & space_reservation,
    TableStructureReadLockHolder & table_lock_holder)
{
    auto check_not_cancelled = [&]()
    {
        if (merges_blocker.isCancelled() || merge_entry->is_cancelled)
            throw Exception("Cancelled mutating parts", ErrorCodes::ABORTED);

        return true;
    };

    check_not_cancelled();

    if (future_part.parts.size() != 1)
        throw Exception("Trying to mutate " + toString(future_part.parts.size()) + " parts, not one. "
            "This is a bug.", ErrorCodes::LOGICAL_ERROR);

    CurrentMetrics::Increment num_mutations{CurrentMetrics::PartMutation};
    const auto & source_part = future_part.parts[0];
    auto storage_from_source_part = StorageFromMergeTreeDataPart::create(source_part);

    auto context_for_reading = context;
<<<<<<< HEAD
=======
    context_for_reading.getSettingsRef().max_streams_to_max_threads_ratio = 1;
>>>>>>> 44860d39
    context_for_reading.getSettingsRef().max_threads = 1;

    MutationCommands commands_for_part;
    std::copy_if(
            std::cbegin(commands), std::cend(commands),
            std::back_inserter(commands_for_part),
            [&] (const MutationCommand & command)
            {
                return command.partition == nullptr ||
                    future_part.parts[0]->info.partition_id == data.getPartitionIDFromQuery(
                            command.partition, context_for_reading);
            });

    if (isCompactPart(source_part))
        commands_for_part.additional_columns = source_part->columns.getNames();

    if (!isStorageTouchedByMutations(storage_from_source_part, commands_for_part, context_for_reading))
    {
        LOG_TRACE(log, "Part " << source_part->name << " doesn't change up to mutation version " << future_part.part_info.mutation);
        return data.cloneAndLoadDataPartOnSameDisk(source_part, "tmp_clone_", future_part.part_info);
    }
    else
        LOG_TRACE(log, "Mutating part " << source_part->name << " to mutation version " << future_part.part_info.mutation);

    MutationsInterpreter mutations_interpreter(storage_from_source_part, commands_for_part, context_for_reading, true);
    auto in = mutations_interpreter.execute(table_lock_holder);
    const auto & updated_header = mutations_interpreter.getUpdatedHeader();

    NamesAndTypesList all_columns = data.getColumns().getAllPhysical();

    const auto & source_column_names = source_part->columns.getNames();
    const auto & updated_column_names = updated_header.getNames();

    NameSet new_columns_set(source_column_names.begin(), source_column_names.end());
    new_columns_set.insert(updated_column_names.begin(), updated_column_names.end());
    auto new_columns = all_columns.filter(new_columns_set);

    auto new_data_part = data.createPart(
        future_part.name,
        future_part.part_info,
        space_reservation->getDisk(),
        std::move(new_columns),
        source_part->bytes_on_disk,
        source_part->rows_count,
        "tmp_mut_" + future_part.name);

    new_data_part->is_temp = true;
    new_data_part->ttl_infos = source_part->ttl_infos;

    /// FIXME Now it's wrong code. Check if nothing will break
    // new_data_part->index_granularity_info = source_part->index_granularity_info;

    String new_part_tmp_path = new_data_part->getFullPath();

    /// Note: this is done before creating input streams, because otherwise data.data_parts_mutex
    /// (which is locked in data.getTotalActiveSizeInBytes()) is locked after part->columns_lock
    /// (which is locked in shared mode when input streams are created) and when inserting new data
    /// the order is reverse. This annoys TSan even though one lock is locked in shared mode and thus
    /// deadlock is impossible.
    auto compression_codec = context.chooseCompressionCodec(
        source_part->bytes_on_disk,
        static_cast<double>(source_part->bytes_on_disk) / data.getTotalActiveSizeInBytes());

    Poco::File(new_part_tmp_path).createDirectories();

    const auto data_settings = data.getSettings();

    Block in_header = in->getHeader();

    UInt64 watch_prev_elapsed = 0;
    MergeStageProgress stage_progress(1.0);
    in->setProgressCallback(MergeProgressCallback(merge_entry, watch_prev_elapsed, stage_progress));

    if (updated_header.columns() == all_columns.size())
    {
        /// All columns are modified, proceed to write a new part from scratch.
        if (data.hasPrimaryKey() || data.hasSkipIndices())
            in = std::make_shared<MaterializingBlockInputStream>(
                std::make_shared<ExpressionBlockInputStream>(in, data.primary_key_and_skip_indices_expr));

        IMergeTreeDataPart::MinMaxIndex minmax_idx;

        MergedBlockOutputStream out{
            new_data_part,
            all_columns,
            compression_codec};

        in->readPrefix();
        out.writePrefix();

        Block block;
        while (check_not_cancelled() && (block = in->read()))
        {
            minmax_idx.update(block, data.minmax_idx_columns);
            out.write(block);

            merge_entry->rows_written += block.rows();
            merge_entry->bytes_written_uncompressed += block.bytes();
        }

        new_data_part->partition.assign(source_part->partition);
        new_data_part->minmax_idx = std::move(minmax_idx);

        in->readSuffix();
        out.writeSuffixAndFinalizePart(new_data_part);
    }
    else
    {
        /// We will modify only some of the columns. Other columns and key values can be copied as-is.
        /// TODO: check that we modify only non-key columns in this case.

        /// Checks if columns used in skipping indexes modified.
        std::set<MergeTreeIndexPtr> indices_to_recalc;
        ASTPtr indices_recalc_expr_list = std::make_shared<ASTExpressionList>();
        for (const auto & col : in_header.getNames())
        {
            for (size_t i = 0; i < data.skip_indices.size(); ++i)
            {
                const auto & index = data.skip_indices[i];
                const auto & index_cols = index->getColumnsRequiredForIndexCalc();
                auto it = std::find(std::cbegin(index_cols), std::cend(index_cols), col);
                if (it != std::cend(index_cols) && indices_to_recalc.insert(index).second)
                {
                    ASTPtr expr_list = MergeTreeData::extractKeyExpressionList(
                            storage_from_source_part->getIndices().indices[i]->expr->clone());
                    for (const auto & expr : expr_list->children)
                        indices_recalc_expr_list->children.push_back(expr->clone());
                }
            }
        }

        if (!indices_to_recalc.empty())
        {
            auto indices_recalc_syntax = SyntaxAnalyzer(context, {}).analyze(
                    indices_recalc_expr_list, in_header.getNamesAndTypesList());
            auto indices_recalc_expr = ExpressionAnalyzer(
                    indices_recalc_expr_list,
                    indices_recalc_syntax, context).getActions(false);

            /// We can update only one column, but some skip idx expression may depend on several
            /// columns (c1 + c2 * c3). It works because in stream was created with help of
            /// MutationsInterpreter which knows about skip indices and stream 'in' already has
            /// all required columns.
            /// TODO move this logic to single place.
            in = std::make_shared<MaterializingBlockInputStream>(
                    std::make_shared<ExpressionBlockInputStream>(in, indices_recalc_expr));
        }

        NameSet files_to_skip = {"checksums.txt", "columns.txt"};

        /// Don't change granularity type while mutating subset of columns
        auto mrk_extension = source_part->index_granularity_info.is_adaptive ? getAdaptiveMrkExtension(new_data_part->getType()) : getNonAdaptiveMrkExtension();
        for (const auto & entry : updated_header)
        {
            IDataType::StreamCallback callback = [&](const IDataType::SubstreamPath & substream_path)
            {
                String stream_name = IDataType::getFileNameForStream(entry.name, substream_path);
                files_to_skip.insert(stream_name + ".bin");
                files_to_skip.insert(stream_name + mrk_extension);
            };

            IDataType::SubstreamPath stream_path;
            entry.type->enumerateStreams(callback, stream_path);
        }

        for (const auto & index : indices_to_recalc)
        {
            files_to_skip.insert(index->getFileName() + ".idx");
            files_to_skip.insert(index->getFileName() + mrk_extension);
        }

        Poco::DirectoryIterator dir_end;
        for (Poco::DirectoryIterator dir_it(source_part->getFullPath()); dir_it != dir_end; ++dir_it)
        {
            if (files_to_skip.count(dir_it.name()))
                continue;

            Poco::Path destination(new_part_tmp_path);
            destination.append(dir_it.name());

            createHardLink(dir_it.path().toString(), destination.toString());
        }

        merge_entry->columns_written = all_columns.size() - updated_header.columns();

        MergedColumnOnlyOutputStream out(
            new_data_part,
            updated_header,
            /* sync = */ false,
            compression_codec,
            /* skip_offsets = */ false,
            std::vector<MergeTreeIndexPtr>(indices_to_recalc.begin(), indices_to_recalc.end()),
            nullptr,
            source_part->index_granularity,
            &source_part->index_granularity_info
        );

        in->readPrefix();
        out.writePrefix();

        Block block;
        while (check_not_cancelled() && (block = in->read()))
        {
            out.write(block);

            merge_entry->rows_written += block.rows();
            merge_entry->bytes_written_uncompressed += block.bytes();
        }

        in->readSuffix();
        auto changed_checksums = out.writeSuffixAndGetChecksums();

        new_data_part->checksums = source_part->checksums;
        new_data_part->checksums.add(std::move(changed_checksums));
        {
            /// Write file with checksums.
            WriteBufferFromFile out_checksums(new_part_tmp_path + "checksums.txt", 4096);
            new_data_part->checksums.write(out_checksums);
        }
        {
            /// Write a file with a description of columns.
            WriteBufferFromFile out_columns(new_part_tmp_path + "columns.txt", 4096);
            new_data_part->columns.writeText(out_columns);
        }

        new_data_part->rows_count = source_part->rows_count;
        new_data_part->index_granularity = source_part->index_granularity;
        new_data_part->index = source_part->index;
        new_data_part->partition.assign(source_part->partition);
        new_data_part->minmax_idx = source_part->minmax_idx;
        new_data_part->modification_time = time(nullptr);
        new_data_part->bytes_on_disk = MergeTreeData::DataPart::calculateTotalSizeOnDisk(new_data_part->getFullPath());
    }

    return new_data_part;
}


MergeTreeDataMergerMutator::MergeAlgorithm MergeTreeDataMergerMutator::chooseMergeAlgorithm(
    const MergeTreeData::DataPartsVector & parts, size_t sum_rows_upper_bound,
    const NamesAndTypesList & gathering_columns, bool deduplicate, bool need_remove_expired_values) const
{
    const auto data_settings = data.getSettings();

    if (deduplicate)
        return MergeAlgorithm::Horizontal;
    if (data_settings->enable_vertical_merge_algorithm == 0)
        return MergeAlgorithm::Horizontal;
    if (need_remove_expired_values)
        return MergeAlgorithm::Horizontal;

    for (const auto & part : parts)
        if (!part->supportsVerticalMerge())
            return MergeAlgorithm::Horizontal;

    bool is_supported_storage =
        data.merging_params.mode == MergeTreeData::MergingParams::Ordinary ||
        data.merging_params.mode == MergeTreeData::MergingParams::Collapsing ||
        data.merging_params.mode == MergeTreeData::MergingParams::Replacing ||
        data.merging_params.mode == MergeTreeData::MergingParams::VersionedCollapsing;

    bool enough_ordinary_cols = gathering_columns.size() >= data_settings->vertical_merge_algorithm_min_columns_to_activate;

    bool enough_total_rows = sum_rows_upper_bound >= data_settings->vertical_merge_algorithm_min_rows_to_activate;

    bool no_parts_overflow = parts.size() <= RowSourcePart::MAX_PARTS;

    auto merge_alg = (is_supported_storage && enough_total_rows && enough_ordinary_cols && no_parts_overflow) ?
                        MergeAlgorithm::Vertical : MergeAlgorithm::Horizontal;

    return merge_alg;
}


MergeTreeData::DataPartPtr MergeTreeDataMergerMutator::renameMergedTemporaryPart(
    MergeTreeData::MutableDataPartPtr & new_data_part,
    const MergeTreeData::DataPartsVector & parts,
    MergeTreeData::Transaction * out_transaction)
{
    /// Rename new part, add to the set and remove original parts.
    auto replaced_parts = data.renameTempPartAndReplace(new_data_part, nullptr, out_transaction);

    /// Let's check that all original parts have been deleted and only them.
    if (replaced_parts.size() != parts.size())
    {
        /** This is normal, although this happens rarely.
         *
         * The situation - was replaced 0 parts instead of N can be, for example, in the following case
         * - we had A part, but there was no B and C parts;
         * - A, B -> AB was in the queue, but it has not been done, because there is no B part;
         * - AB, C -> ABC was in the queue, but it has not been done, because there are no AB and C parts;
         * - we have completed the task of downloading a B part;
         * - we started to make A, B -> AB merge, since all parts appeared;
         * - we decided to download ABC part from another replica, since it was impossible to make merge AB, C -> ABC;
         * - ABC part appeared. When it was added, old A, B, C parts were deleted;
         * - AB merge finished. AB part was added. But this is an obsolete part. The log will contain the message `Obsolete part added`,
         *   then we get here.
         *
         * When M > N parts could be replaced?
         * - new block was added in ReplicatedMergeTreeBlockOutputStream;
         * - it was added to working dataset in memory and renamed on filesystem;
         * - but ZooKeeper transaction that adds it to reference dataset in ZK failed;
         * - and it is failed due to connection loss, so we don't rollback working dataset in memory,
         *   because we don't know if the part was added to ZK or not
         *   (see ReplicatedMergeTreeBlockOutputStream)
         * - then method selectPartsToMerge selects a range and sees, that EphemeralLock for the block in this part is unlocked,
         *   and so it is possible to merge a range skipping this part.
         *   (NOTE: Merging with part that is not in ZK is not possible, see checks in 'createLogEntryToMergeParts'.)
         * - and after merge, this part will be removed in addition to parts that was merged.
         */
        LOG_WARNING(log, "Unexpected number of parts removed when adding " << new_data_part->name << ": " << replaced_parts.size()
            << " instead of " << parts.size());
    }
    else
    {
        for (size_t i = 0; i < parts.size(); ++i)
            if (parts[i]->name != replaced_parts[i]->name)
                throw Exception("Unexpected part removed when adding " + new_data_part->name + ": " + replaced_parts[i]->name
                    + " instead of " + parts[i]->name, ErrorCodes::LOGICAL_ERROR);
    }

    LOG_TRACE(log, "Merged " << parts.size() << " parts: from " << parts.front()->name << " to " << parts.back()->name);
    return new_data_part;
}


size_t MergeTreeDataMergerMutator::estimateNeededDiskSpace(const MergeTreeData::DataPartsVector & source_parts)
{
    size_t res = 0;
    for (const MergeTreeData::DataPartPtr & part : source_parts)
        res += part->bytes_on_disk;

    return static_cast<size_t>(res * DISK_USAGE_COEFFICIENT_TO_RESERVE);
}

}<|MERGE_RESOLUTION|>--- conflicted
+++ resolved
@@ -947,10 +947,7 @@
     auto storage_from_source_part = StorageFromMergeTreeDataPart::create(source_part);
 
     auto context_for_reading = context;
-<<<<<<< HEAD
-=======
     context_for_reading.getSettingsRef().max_streams_to_max_threads_ratio = 1;
->>>>>>> 44860d39
     context_for_reading.getSettingsRef().max_threads = 1;
 
     MutationCommands commands_for_part;
