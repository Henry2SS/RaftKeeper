--- conflicted
+++ resolved
@@ -195,34 +195,19 @@
 
 
 StorageStripeLog::StorageStripeLog(
-<<<<<<< HEAD
-    const std::string & relative_path_,
+    DiskPtr disk_,
+    const String & relative_path_,
     const StorageID & table_id_,
     const ColumnsDescription & columns_,
     const ConstraintsDescription & constraints_,
     bool attach,
-    size_t max_compress_block_size_,
-    const Context & context_)
+    size_t max_compress_block_size_)
     : IStorage(table_id_)
-    , base_path(context_.getPath())
-    , path(base_path + relative_path_)
+    , disk(std::move(disk_))
+    , table_path(relative_path_)
     , max_compress_block_size(max_compress_block_size_)
-    , file_checker(path + "sizes.json")
+    , file_checker(disk, table_path + "sizes.json")
     , log(&Logger::get("StorageStripeLog"))
-=======
-    DiskPtr disk_,
-    const String & relative_path_,
-    const String & database_name_,
-    const String & table_name_,
-    const ColumnsDescription & columns_,
-    const ConstraintsDescription & constraints_,
-    bool attach,
-    size_t max_compress_block_size_)
-    : disk(std::move(disk_)), table_path(relative_path_), database_name(database_name_), table_name(table_name_),
-    max_compress_block_size(max_compress_block_size_),
-    file_checker(disk, table_path + "sizes.json"),
-    log(&Logger::get("StorageStripeLog"))
->>>>>>> 4ca94b50
 {
     setColumns(columns_);
     setConstraints(constraints_);
@@ -244,16 +229,9 @@
 
     disk->moveDirectory(table_path, new_path_to_table_data);
 
-<<<<<<< HEAD
-    path = new_path;
-    file_checker.setPath(path + "sizes.json");
+    table_path = new_path_to_table_data;
+    file_checker.setPath(table_path + "sizes.json");
     renameInMemory(new_database_name, new_table_name);
-=======
-    table_path = new_path_to_table_data;
-    database_name = new_database_name;
-    table_name = new_table_name;
-    file_checker.setPath(table_path + "sizes.json");
->>>>>>> 4ca94b50
 }
 
 
@@ -335,13 +313,8 @@
                 ErrorCodes::NUMBER_OF_ARGUMENTS_DOESNT_MATCH);
 
         return StorageStripeLog::create(
-<<<<<<< HEAD
-            args.relative_data_path, args.table_id, args.columns, args.constraints,
-            args.attach, args.context.getSettings().max_compress_block_size, args.context);
-=======
-            args.context.getDefaultDisk(), args.relative_data_path, args.database_name, args.table_name, args.columns, args.constraints,
+            args.context.getDefaultDisk(), args.relative_data_path, args.table_id, args.columns, args.constraints,
             args.attach, args.context.getSettings().max_compress_block_size);
->>>>>>> 4ca94b50
     });
 }
 
