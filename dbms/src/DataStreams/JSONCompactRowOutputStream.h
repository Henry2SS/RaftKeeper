--- conflicted
+++ resolved
@@ -8,11 +8,7 @@
 namespace DB
 {
 
-<<<<<<< HEAD
-class FormatSettingsJSON;
-=======
 struct FormatSettingsJSON;
->>>>>>> 21c455cf
 
 /** The stream for outputting data in the JSONCompact format.
   */
