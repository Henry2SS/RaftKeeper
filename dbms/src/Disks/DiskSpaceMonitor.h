--- conflicted
+++ resolved
@@ -16,12 +16,6 @@
 
 namespace DB
 {
-<<<<<<< HEAD
-namespace ErrorCodes
-{
-}
-=======
->>>>>>> 3e7dbd16
 
 /// Parse .xml configuration and store information about disks
 /// Mostly used for introspection.
