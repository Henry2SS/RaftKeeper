#pragma once

#include <Disks/IDisk.h>
#include <IO/WriteHelpers.h>
#include <Common/CurrentMetrics.h>
#include <Common/Exception.h>
#include <Common/formatReadable.h>
#include <common/logger_useful.h>

#include <memory>
#include <mutex>
#include <unistd.h>
#include <boost/noncopyable.hpp>
#include <Poco/Util/AbstractConfiguration.h>


namespace DB
{
<<<<<<< HEAD
namespace ErrorCodes
{
}
=======
>>>>>>> 9a1350fa

/// Parse .xml configuration and store information about disks
/// Mostly used for introspection.
class DiskSelector
{
public:
    DiskSelector(const Poco::Util::AbstractConfiguration & config, const String & config_prefix, const Context & context);

    /// Get disk by name
    const DiskPtr & operator[](const String & name) const;

    /// Get all disks with names
    const auto & getDisksMap() const { return disks; }

private:
    std::map<String, DiskPtr> disks;
};

/**
 * Disks group by some (user) criteria. For example,
 * - Volume("slow_disks", [d1, d2], 100)
 * - Volume("fast_disks", [d3, d4], 200)
 * Cannot store parts larger than max_data_part_size.
 */
class Volume : public Space
{
    friend class StoragePolicy;

public:
    Volume(String name_, std::vector<DiskPtr> disks_, UInt64 max_data_part_size_)
        : max_data_part_size(max_data_part_size_), disks(std::move(disks_)), name(std::move(name_))
    {
    }

    Volume(
        String name_,
        const Poco::Util::AbstractConfiguration & config,
        const String & config_prefix,
        const DiskSelector & disk_selector);

    /// Next disk (round-robin)
    ///
    /// - Used with policy for temporary data
    /// - Ignores all limitations
    /// - Shares last access with reserve()
    DiskPtr getNextDisk();

    /// Uses Round-robin to choose disk for reservation.
    /// Returns valid reservation or nullptr if there is no space left on any disk.
    ReservationPtr reserve(UInt64 bytes) override;

    /// Return biggest unreserved space across all disks
    UInt64 getMaxUnreservedFreeSpace() const;

    /// Volume name from config
    const String & getName() const override { return name; }

    /// Max size of reservation
    UInt64 max_data_part_size = 0;

    /// Disks in volume
    Disks disks;

private:
    mutable std::atomic<size_t> last_used = 0;
    const String name;
};

using VolumePtr = std::shared_ptr<Volume>;
using Volumes = std::vector<VolumePtr>;


/**
 * Contains all information about volumes configuration for Storage.
 * Can determine appropriate Volume and Disk for each reservation.
 */
class StoragePolicy
{
public:
    StoragePolicy(String name_, const Poco::Util::AbstractConfiguration & config, const String & config_prefix, const DiskSelector & disks);

    StoragePolicy(String name_, Volumes volumes_, double move_factor_);

    bool isDefaultPolicy() const;

    /// Returns disks ordered by volumes priority
    Disks getDisks() const;

    /// Returns any disk
    /// Used when it's not important, for example for
    /// mutations files
    DiskPtr getAnyDisk() const;

    DiskPtr getDiskByName(const String & disk_name) const;

    /// Get free space from most free disk
    UInt64 getMaxUnreservedFreeSpace() const;

    const String & getName() const { return name; }

    /// Returns valid reservation or null
    ReservationPtr reserve(UInt64 bytes) const;

    /// Reserve space on any volume with index > min_volume_index
    ReservationPtr reserve(UInt64 bytes, size_t min_volume_index) const;

    /// Find volume index, which contains disk
    size_t getVolumeIndexByDisk(const DiskPtr & disk_ptr) const;

    /// Reserves 0 bytes on disk with max available space
    /// Do not use this function when it is possible to predict size.
    ReservationPtr makeEmptyReservationOnLargestDisk() const;

    const Volumes & getVolumes() const { return volumes; }

    /// Returns number [0., 1.] -- fraction of free space on disk
    /// which should be kept with help of background moves
    double getMoveFactor() const { return move_factor; }

    /// Get volume by index from storage_policy
    VolumePtr getVolume(size_t i) const { return (i < volumes_names.size() ? volumes[i] : VolumePtr()); }

    VolumePtr getVolumeByName(const String & volume_name) const
    {
        auto it = volumes_names.find(volume_name);
        if (it == volumes_names.end())
            return {};
        return getVolume(it->second);
    }

private:
    Volumes volumes;
    const String name;
    std::map<String, size_t> volumes_names;

    /// move_factor from interval [0., 1.]
    /// We move something if disk from this policy
    /// filled more than total_size * move_factor
    double move_factor = 0.1; /// by default move factor is 10%
};


using StoragePolicyPtr = std::shared_ptr<const StoragePolicy>;

/// Parse .xml configuration and store information about policies
/// Mostly used for introspection.
class StoragePolicySelector
{
public:
    StoragePolicySelector(const Poco::Util::AbstractConfiguration & config, const String & config_prefix, const DiskSelector & disks);

    /// Policy by name
    const StoragePolicyPtr & operator[](const String & name) const;

    /// All policies
    const std::map<String, StoragePolicyPtr> & getPoliciesMap() const { return policies; }

private:
    std::map<String, StoragePolicyPtr> policies;
};

}<|MERGE_RESOLUTION|>--- conflicted
+++ resolved
@@ -16,12 +16,6 @@
 
 namespace DB
 {
-<<<<<<< HEAD
-namespace ErrorCodes
-{
-}
-=======
->>>>>>> 9a1350fa
 
 /// Parse .xml configuration and store information about disks
 /// Mostly used for introspection.
