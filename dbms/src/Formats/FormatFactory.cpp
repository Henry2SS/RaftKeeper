#include <Common/config.h>
#include <Common/Exception.h>
#include <Interpreters/Context.h>
#include <Core/Settings.h>
#include <DataStreams/MaterializingBlockOutputStream.h>
#include <Formats/FormatSettings.h>
#include <Formats/FormatFactory.h>
#include <Processors/Formats/IRowInputFormat.h>
#include <Processors/Formats/InputStreamFromInputFormat.h>
#include <Processors/Formats/OutputStreamToOutputFormat.h>
#include <DataStreams/SquashingBlockOutputStream.h>
#include <DataStreams/NativeBlockInputStream.h>


namespace DB
{

namespace ErrorCodes
{
    extern const int UNKNOWN_FORMAT;
    extern const int LOGICAL_ERROR;
    extern const int FORMAT_IS_NOT_SUITABLE_FOR_INPUT;
    extern const int FORMAT_IS_NOT_SUITABLE_FOR_OUTPUT;
}

const FormatFactory::Creators & FormatFactory::getCreators(const String & name) const
{
    auto it = dict.find(name);
    if (dict.end() != it)
        return it->second;
    throw Exception("Unknown format " + name, ErrorCodes::UNKNOWN_FORMAT);
}


static FormatSettings getInputFormatSetting(const Settings & settings)
{
    FormatSettings format_settings;
    format_settings.csv.delimiter = settings.format_csv_delimiter;
    format_settings.csv.allow_single_quotes = settings.format_csv_allow_single_quotes;
    format_settings.csv.allow_double_quotes = settings.format_csv_allow_double_quotes;
    format_settings.csv.unquoted_null_literal_as_null = settings.input_format_csv_unquoted_null_literal_as_null;
    format_settings.csv.empty_as_default = settings.input_format_defaults_for_omitted_fields;
    format_settings.csv.null_as_default = settings.input_format_null_as_default;
    format_settings.values.interpret_expressions = settings.input_format_values_interpret_expressions;
    format_settings.with_names_use_header = settings.input_format_with_names_use_header;
    format_settings.skip_unknown_fields = settings.input_format_skip_unknown_fields;
    format_settings.import_nested_json = settings.input_format_import_nested_json;
    format_settings.date_time_input_format = settings.date_time_input_format;
    format_settings.input_allow_errors_num = settings.input_format_allow_errors_num;
    format_settings.input_allow_errors_ratio = settings.input_format_allow_errors_ratio;
    format_settings.template_settings.format = settings.format_schema;
    format_settings.template_settings.row_format = settings.format_schema_rows;
    format_settings.template_settings.row_between_delimiter = settings.format_schema_rows_between_delimiter;

    return format_settings;
}

static FormatSettings getOutputFormatSetting(const Settings & settings)
{
    FormatSettings format_settings;
    format_settings.json.quote_64bit_integers = settings.output_format_json_quote_64bit_integers;
    format_settings.json.quote_denormals = settings.output_format_json_quote_denormals;
    format_settings.json.escape_forward_slashes = settings.output_format_json_escape_forward_slashes;
    format_settings.csv.delimiter = settings.format_csv_delimiter;
    format_settings.csv.allow_single_quotes = settings.format_csv_allow_single_quotes;
    format_settings.csv.allow_double_quotes = settings.format_csv_allow_double_quotes;
    format_settings.pretty.max_rows = settings.output_format_pretty_max_rows;
    format_settings.pretty.max_column_pad_width = settings.output_format_pretty_max_column_pad_width;
    format_settings.pretty.color = settings.output_format_pretty_color;
    format_settings.template_settings.format = settings.format_schema;
    format_settings.template_settings.row_format = settings.format_schema_rows;
    format_settings.template_settings.row_between_delimiter = settings.format_schema_rows_between_delimiter;
    format_settings.write_statistics = settings.output_format_write_statistics;
    format_settings.parquet.row_group_size = settings.output_format_parquet_row_group_size;

    return format_settings;
}


BlockInputStreamPtr FormatFactory::getInput(
    const String & name,
    ReadBuffer & buf,
    const Block & sample,
    const Context & context,
    UInt64 max_block_size,
    UInt64 rows_portion_size,
    ReadCallback callback) const
{
    if (name == "Native")
        return std::make_shared<NativeBlockInputStream>(buf, sample, 0);

    if (!getCreators(name).input_processor_creator)
    {
        const auto & input_getter = getCreators(name).inout_creator;
        if (!input_getter)
            throw Exception("Format " + name + " is not suitable for input", ErrorCodes::FORMAT_IS_NOT_SUITABLE_FOR_INPUT);

        const Settings & settings = context.getSettingsRef();
        FormatSettings format_settings = getInputFormatSetting(settings);

        return input_getter(
                buf, sample, context, max_block_size, rows_portion_size, callback ? callback : ReadCallback(), format_settings);
    }

    auto format = getInputFormat(name, buf, sample, context, max_block_size, rows_portion_size, std::move(callback));
    return std::make_shared<InputStreamFromInputFormat>(std::move(format));
}


BlockOutputStreamPtr FormatFactory::getOutput(
    const String & name, WriteBuffer & buf, const Block & sample, const Context & context, WriteCallback callback) const
{
    if (name == "PrettyCompactMonoBlock")
    {
        /// TODO: rewrite
        auto format = getOutputFormat("PrettyCompact", buf, sample, context);
        auto res = std::make_shared<SquashingBlockOutputStream>(
                std::make_shared<OutputStreamToOutputFormat>(format),
                sample, context.getSettingsRef().output_format_pretty_max_rows, 0);

        res->disableFlush();

        return std::make_shared<MaterializingBlockOutputStream>(res, sample);
    }

    if (!getCreators(name).output_processor_creator)
    {
        const auto & output_getter = getCreators(name).output_creator;
        if (!output_getter)
            throw Exception("Format " + name + " is not suitable for output", ErrorCodes::FORMAT_IS_NOT_SUITABLE_FOR_OUTPUT);

        const Settings & settings = context.getSettingsRef();
        FormatSettings format_settings = getOutputFormatSetting(settings);

        /**  Materialization is needed, because formats can use the functions `IDataType`,
          *  which only work with full columns.
          */
        return std::make_shared<MaterializingBlockOutputStream>(
                output_getter(buf, sample, context, callback, format_settings), sample);
    }

    auto format = getOutputFormat(name, buf, sample, context, callback);
    return std::make_shared<MaterializingBlockOutputStream>(std::make_shared<OutputStreamToOutputFormat>(format), sample);
}


InputFormatPtr FormatFactory::getInputFormat(
    const String & name,
    ReadBuffer & buf,
    const Block & sample,
    const Context & context,
    UInt64 max_block_size,
    UInt64 rows_portion_size,
    ReadCallback callback) const
{
    const auto & input_getter = getCreators(name).input_processor_creator;
    if (!input_getter)
        throw Exception("Format " + name + " is not suitable for input", ErrorCodes::FORMAT_IS_NOT_SUITABLE_FOR_INPUT);

    const Settings & settings = context.getSettingsRef();
    FormatSettings format_settings = getInputFormatSetting(settings);

    RowInputFormatParams params;
    params.max_block_size = max_block_size;
    params.allow_errors_num = format_settings.input_allow_errors_num;
    params.allow_errors_ratio = format_settings.input_allow_errors_ratio;
    params.rows_portion_size = rows_portion_size;
    params.callback = std::move(callback);
    params.max_execution_time = settings.max_execution_time;
    params.timeout_overflow_mode = settings.timeout_overflow_mode;

    return input_getter(buf, sample, context, params, format_settings);
}


OutputFormatPtr FormatFactory::getOutputFormat(
    const String & name, WriteBuffer & buf, const Block & sample, const Context & context, WriteCallback callback) const
{
    const auto & output_getter = getCreators(name).output_processor_creator;
    if (!output_getter)
        throw Exception("Format " + name + " is not suitable for output", ErrorCodes::FORMAT_IS_NOT_SUITABLE_FOR_OUTPUT);

    const Settings & settings = context.getSettingsRef();
    FormatSettings format_settings = getOutputFormatSetting(settings);

    /** TODO: Materialization is needed, because formats can use the functions `IDataType`,
      *  which only work with full columns.
      */
    return output_getter(buf, sample, context, callback, format_settings);
}


void FormatFactory::registerInputFormat(const String & name, InputCreator input_creator)
{
    auto & target = dict[name].inout_creator;
    if (target)
        throw Exception("FormatFactory: Input format " + name + " is already registered", ErrorCodes::LOGICAL_ERROR);
    target = std::move(input_creator);
}

void FormatFactory::registerOutputFormat(const String & name, OutputCreator output_creator)
{
    auto & target = dict[name].output_creator;
    if (target)
        throw Exception("FormatFactory: Output format " + name + " is already registered", ErrorCodes::LOGICAL_ERROR);
    target = std::move(output_creator);
}

void FormatFactory::registerInputFormatProcessor(const String & name, InputProcessorCreator input_creator)
{
    auto & target = dict[name].input_processor_creator;
    if (target)
        throw Exception("FormatFactory: Input format " + name + " is already registered", ErrorCodes::LOGICAL_ERROR);
    target = std::move(input_creator);
}

void FormatFactory::registerOutputFormatProcessor(const String & name, OutputProcessorCreator output_creator)
{
    auto & target = dict[name].output_processor_creator;
    if (target)
        throw Exception("FormatFactory: Output format " + name + " is already registered", ErrorCodes::LOGICAL_ERROR);
    target = std::move(output_creator);
}


/// Formats for both input/output.

void registerInputFormatNative(FormatFactory & factory);
void registerOutputFormatNative(FormatFactory & factory);

void registerInputFormatProcessorNative(FormatFactory & factory);
void registerOutputFormatProcessorNative(FormatFactory & factory);
void registerInputFormatProcessorRowBinary(FormatFactory & factory);
void registerOutputFormatProcessorRowBinary(FormatFactory & factory);
void registerInputFormatProcessorTabSeparated(FormatFactory & factory);
void registerOutputFormatProcessorTabSeparated(FormatFactory & factory);
void registerInputFormatProcessorValues(FormatFactory & factory);
void registerOutputFormatProcessorValues(FormatFactory & factory);
void registerInputFormatProcessorCSV(FormatFactory & factory);
void registerOutputFormatProcessorCSV(FormatFactory & factory);
void registerInputFormatProcessorTSKV(FormatFactory & factory);
void registerOutputFormatProcessorTSKV(FormatFactory & factory);
void registerInputFormatProcessorJSONEachRow(FormatFactory & factory);
void registerOutputFormatProcessorJSONEachRow(FormatFactory & factory);
void registerInputFormatProcessorParquet(FormatFactory & factory);
void registerInputFormatProcessorORC(FormatFactory & factory);
void registerOutputFormatProcessorParquet(FormatFactory & factory);
void registerInputFormatProcessorProtobuf(FormatFactory & factory);
void registerOutputFormatProcessorProtobuf(FormatFactory & factory);
void registerInputFormatProcessorTemplate(FormatFactory & factory);
void registerOutputFormatProcessorTemplate(FormatFactory &factory);

/// Output only (presentational) formats.

void registerOutputFormatNull(FormatFactory & factory);

void registerOutputFormatProcessorPretty(FormatFactory & factory);
void registerOutputFormatProcessorPrettyCompact(FormatFactory & factory);
void registerOutputFormatProcessorPrettySpace(FormatFactory & factory);
void registerOutputFormatProcessorVertical(FormatFactory & factory);
void registerOutputFormatProcessorJSON(FormatFactory & factory);
void registerOutputFormatProcessorJSONCompact(FormatFactory & factory);
void registerOutputFormatProcessorJSONEachRowWithProgress(FormatFactory & factory);
void registerOutputFormatProcessorXML(FormatFactory & factory);
void registerOutputFormatProcessorODBCDriver(FormatFactory & factory);
void registerOutputFormatProcessorODBCDriver2(FormatFactory & factory);
void registerOutputFormatProcessorNull(FormatFactory & factory);
#if USE_SSL
void registerOutputFormatProcessorMySQLWrite(FormatFactory & factory);
#endif

/// Input only formats.
void registerInputFormatProcessorCapnProto(FormatFactory & factory);

FormatFactory::FormatFactory()
{
    registerInputFormatNative(*this);
    registerOutputFormatNative(*this);

    registerOutputFormatProcessorJSONEachRowWithProgress(*this);

    registerInputFormatProcessorNative(*this);
    registerOutputFormatProcessorNative(*this);
    registerInputFormatProcessorRowBinary(*this);
    registerOutputFormatProcessorRowBinary(*this);
    registerInputFormatProcessorTabSeparated(*this);
    registerOutputFormatProcessorTabSeparated(*this);
    registerInputFormatProcessorValues(*this);
    registerOutputFormatProcessorValues(*this);
    registerInputFormatProcessorCSV(*this);
    registerOutputFormatProcessorCSV(*this);
    registerInputFormatProcessorTSKV(*this);
    registerOutputFormatProcessorTSKV(*this);
    registerInputFormatProcessorJSONEachRow(*this);
    registerOutputFormatProcessorJSONEachRow(*this);
    registerInputFormatProcessorProtobuf(*this);
    registerOutputFormatProcessorProtobuf(*this);
    registerInputFormatProcessorCapnProto(*this);
    registerInputFormatProcessorORC(*this);
    registerInputFormatProcessorParquet(*this);
    registerOutputFormatProcessorParquet(*this);
    registerInputFormatProcessorTemplate(*this);
    registerOutputFormatProcessorTemplate(*this);


    registerOutputFormatNull(*this);

    registerOutputFormatProcessorPretty(*this);
    registerOutputFormatProcessorPrettyCompact(*this);
    registerOutputFormatProcessorPrettySpace(*this);
    registerOutputFormatProcessorVertical(*this);
    registerOutputFormatProcessorJSON(*this);
    registerOutputFormatProcessorJSONCompact(*this);
    registerOutputFormatProcessorXML(*this);
    registerOutputFormatProcessorODBCDriver(*this);
    registerOutputFormatProcessorODBCDriver2(*this);
    registerOutputFormatProcessorNull(*this);
<<<<<<< HEAD
#if USE_SSL
=======
#if USE_POCO_NETSSL
>>>>>>> 7b3cd888
    registerOutputFormatProcessorMySQLWrite(*this);
#endif
}

FormatFactory & FormatFactory::instance()
{
    static FormatFactory ret;
    return ret;
}

}<|MERGE_RESOLUTION|>--- conflicted
+++ resolved
@@ -315,11 +315,7 @@
     registerOutputFormatProcessorODBCDriver(*this);
     registerOutputFormatProcessorODBCDriver2(*this);
     registerOutputFormatProcessorNull(*this);
-<<<<<<< HEAD
 #if USE_SSL
-=======
-#if USE_POCO_NETSSL
->>>>>>> 7b3cd888
     registerOutputFormatProcessorMySQLWrite(*this);
 #endif
 }
