#include <algorithm>
#include <Common/config.h>
#include <Common/Exception.h>
#include <Interpreters/Context.h>
#include <Core/Settings.h>
#include <DataStreams/MaterializingBlockOutputStream.h>
#include <DataStreams/ParallelParsingBlockInputStream.h>
#include <Formats/FormatSettings.h>
#include <Formats/FormatFactory.h>
#include <Processors/Formats/IRowInputFormat.h>
#include <Processors/Formats/InputStreamFromInputFormat.h>
#include <Processors/Formats/OutputStreamToOutputFormat.h>
#include <DataStreams/SquashingBlockOutputStream.h>
#include <DataStreams/NativeBlockInputStream.h>
#include <Processors/Formats/Impl/ValuesBlockInputFormat.h>
#include <Processors/Formats/Impl/MySQLOutputFormat.h>
#include <Poco/URI.h>

namespace DB
{

namespace ErrorCodes
{
    extern const int UNKNOWN_FORMAT;
    extern const int LOGICAL_ERROR;
    extern const int FORMAT_IS_NOT_SUITABLE_FOR_INPUT;
    extern const int FORMAT_IS_NOT_SUITABLE_FOR_OUTPUT;
}

const FormatFactory::Creators & FormatFactory::getCreators(const String & name) const
{
    auto it = dict.find(name);
    if (dict.end() != it)
        return it->second;
    throw Exception("Unknown format " + name, ErrorCodes::UNKNOWN_FORMAT);
}


static FormatSettings getInputFormatSetting(const Settings & settings, const Context & context)
{
    FormatSettings format_settings;
    format_settings.csv.delimiter = settings.format_csv_delimiter;
    format_settings.csv.allow_single_quotes = settings.format_csv_allow_single_quotes;
    format_settings.csv.allow_double_quotes = settings.format_csv_allow_double_quotes;
    format_settings.csv.unquoted_null_literal_as_null = settings.input_format_csv_unquoted_null_literal_as_null;
    format_settings.csv.empty_as_default = settings.input_format_defaults_for_omitted_fields;
    format_settings.null_as_default = settings.input_format_null_as_default;
    format_settings.values.interpret_expressions = settings.input_format_values_interpret_expressions;
    format_settings.values.deduce_templates_of_expressions = settings.input_format_values_deduce_templates_of_expressions;
    format_settings.values.accurate_types_of_literals = settings.input_format_values_accurate_types_of_literals;
    format_settings.with_names_use_header = settings.input_format_with_names_use_header;
    format_settings.skip_unknown_fields = settings.input_format_skip_unknown_fields;
    format_settings.import_nested_json = settings.input_format_import_nested_json;
    format_settings.date_time_input_format = settings.date_time_input_format;
    format_settings.input_allow_errors_num = settings.input_format_allow_errors_num;
    format_settings.input_allow_errors_ratio = settings.input_format_allow_errors_ratio;
    format_settings.template_settings.resultset_format = settings.format_template_resultset;
    format_settings.template_settings.row_format = settings.format_template_row;
    format_settings.template_settings.row_between_delimiter = settings.format_template_rows_between_delimiter;
    format_settings.tsv.empty_as_default = settings.input_format_tsv_empty_as_default;
    format_settings.schema.format_schema = settings.format_schema;
    format_settings.schema.format_schema_path = context.getFormatSchemaPath();
    format_settings.schema.is_server = context.hasGlobalContext() && (context.getGlobalContext().getApplicationType() == Context::ApplicationType::SERVER);
    format_settings.custom.result_before_delimiter = settings.format_custom_result_before_delimiter;
    format_settings.custom.result_after_delimiter = settings.format_custom_result_after_delimiter;
    format_settings.custom.escaping_rule = settings.format_custom_escaping_rule;
    format_settings.custom.field_delimiter = settings.format_custom_field_delimiter;
    format_settings.custom.row_before_delimiter = settings.format_custom_row_before_delimiter;
    format_settings.custom.row_after_delimiter = settings.format_custom_row_after_delimiter;
    format_settings.custom.row_between_delimiter = settings.format_custom_row_between_delimiter;
    format_settings.regexp.regexp = settings.format_regexp;
    format_settings.regexp.escaping_rule = settings.format_regexp_escaping_rule;
    format_settings.regexp.skip_unmatched = settings.format_regexp_skip_unmatched;

    /// Validate avro_schema_registry_url with RemoteHostFilter when non-empty and in Server context
    if (context.hasGlobalContext() && (context.getGlobalContext().getApplicationType() == Context::ApplicationType::SERVER))
    {
        const Poco::URI & avro_schema_registry_url = settings.format_avro_schema_registry_url;
        if (!avro_schema_registry_url.empty())
            context.getRemoteHostFilter().checkURL(avro_schema_registry_url);
    }
    format_settings.avro.schema_registry_url = settings.format_avro_schema_registry_url.toString();

    return format_settings;
}

static FormatSettings getOutputFormatSetting(const Settings & settings, const Context & context)
{
    FormatSettings format_settings;
    format_settings.json.quote_64bit_integers = settings.output_format_json_quote_64bit_integers;
    format_settings.json.quote_denormals = settings.output_format_json_quote_denormals;
    format_settings.json.escape_forward_slashes = settings.output_format_json_escape_forward_slashes;
    format_settings.csv.delimiter = settings.format_csv_delimiter;
    format_settings.csv.allow_single_quotes = settings.format_csv_allow_single_quotes;
    format_settings.csv.allow_double_quotes = settings.format_csv_allow_double_quotes;
    format_settings.csv.crlf_end_of_line = settings.output_format_csv_crlf_end_of_line;
    format_settings.pretty.max_rows = settings.output_format_pretty_max_rows;
    format_settings.pretty.max_column_pad_width = settings.output_format_pretty_max_column_pad_width;
    format_settings.pretty.color = settings.output_format_pretty_color;
    format_settings.template_settings.resultset_format = settings.format_template_resultset;
    format_settings.template_settings.row_format = settings.format_template_row;
    format_settings.template_settings.row_between_delimiter = settings.format_template_rows_between_delimiter;
    format_settings.tsv.crlf_end_of_line = settings.output_format_tsv_crlf_end_of_line;
    format_settings.write_statistics = settings.output_format_write_statistics;
    format_settings.parquet.row_group_size = settings.output_format_parquet_row_group_size;
    format_settings.schema.format_schema = settings.format_schema;
    format_settings.schema.format_schema_path = context.getFormatSchemaPath();
    format_settings.schema.is_server = context.hasGlobalContext() && (context.getGlobalContext().getApplicationType() == Context::ApplicationType::SERVER);
    format_settings.custom.result_before_delimiter = settings.format_custom_result_before_delimiter;
    format_settings.custom.result_after_delimiter = settings.format_custom_result_after_delimiter;
    format_settings.custom.escaping_rule = settings.format_custom_escaping_rule;
    format_settings.custom.field_delimiter = settings.format_custom_field_delimiter;
    format_settings.custom.row_before_delimiter = settings.format_custom_row_before_delimiter;
    format_settings.custom.row_after_delimiter = settings.format_custom_row_after_delimiter;
    format_settings.custom.row_between_delimiter = settings.format_custom_row_between_delimiter;
    format_settings.avro.output_codec = settings.output_format_avro_codec;
    format_settings.avro.output_sync_interval = settings.output_format_avro_sync_interval;

    return format_settings;
}


BlockInputStreamPtr FormatFactory::getInput(
    const String & name,
    ReadBuffer & buf,
    const Block & sample,
    const Context & context,
    UInt64 max_block_size,
    ReadCallback callback) const
{
    if (name == "Native")
        return std::make_shared<NativeBlockInputStream>(buf, sample, 0);

    if (!getCreators(name).input_processor_creator)
    {
        const auto & input_getter = getCreators(name).input_creator;
        if (!input_getter)
            throw Exception("Format " + name + " is not suitable for input", ErrorCodes::FORMAT_IS_NOT_SUITABLE_FOR_INPUT);

        const Settings & settings = context.getSettingsRef();
        FormatSettings format_settings = getInputFormatSetting(settings, context);

        return input_getter(buf, sample, max_block_size, callback ? callback : ReadCallback(), format_settings);
    }

    const Settings & settings = context.getSettingsRef();
    const auto & file_segmentation_engine = getCreators(name).file_segmentation_engine;

    // Doesn't make sense to use parallel parsing with less than four threads
    // (segmentator + two parsers + reader).
    bool parallel_parsing = settings.input_format_parallel_parsing && file_segmentation_engine && settings.max_threads >= 4;

    if (parallel_parsing && name == "JSONEachRow")
    {
        /// FIXME ParallelParsingBlockInputStream doesn't support formats with non-trivial readPrefix() and readSuffix()

        /// For JSONEachRow we can safely skip whitespace characters
        skipWhitespaceIfAny(buf);
        if (buf.eof() || *buf.position() == '[')
            parallel_parsing = false; /// Disable it for JSONEachRow if data is in square brackets (see JSONEachRowRowInputFormat)
    }

    if (parallel_parsing)
    {
        const auto & input_getter = getCreators(name).input_processor_creator;
        if (!input_getter)
            throw Exception("Format " + name + " is not suitable for input", ErrorCodes::FORMAT_IS_NOT_SUITABLE_FOR_INPUT);

        FormatSettings format_settings = getInputFormatSetting(settings, context);

        RowInputFormatParams row_input_format_params;
        row_input_format_params.max_block_size = max_block_size;
        row_input_format_params.allow_errors_num = format_settings.input_allow_errors_num;
        row_input_format_params.allow_errors_ratio = format_settings.input_allow_errors_ratio;
        row_input_format_params.callback = std::move(callback);
        row_input_format_params.max_execution_time = settings.max_execution_time;
        row_input_format_params.timeout_overflow_mode = settings.timeout_overflow_mode;

        auto input_creator_params = ParallelParsingBlockInputStream::InputCreatorParams{sample, row_input_format_params, format_settings};
        ParallelParsingBlockInputStream::Params params{buf, input_getter,
            input_creator_params, file_segmentation_engine,
            static_cast<int>(settings.max_threads),
            settings.min_chunk_bytes_for_parallel_parsing};
        return std::make_shared<ParallelParsingBlockInputStream>(params);
    }

    auto format = getInputFormat(name, buf, sample, context, max_block_size, std::move(callback));
    return std::make_shared<InputStreamFromInputFormat>(std::move(format));
}


BlockOutputStreamPtr FormatFactory::getOutput(
    const String & name, WriteBuffer & buf, const Block & sample, const Context & context, WriteCallback callback) const
{
    if (name == "PrettyCompactMonoBlock")
    {
        /// TODO: rewrite
        auto format = getOutputFormat("PrettyCompact", buf, sample, context);
        auto res = std::make_shared<SquashingBlockOutputStream>(
                std::make_shared<OutputStreamToOutputFormat>(format),
                sample, context.getSettingsRef().output_format_pretty_max_rows, 0);

        res->disableFlush();

        return std::make_shared<MaterializingBlockOutputStream>(res, sample);
    }

    if (!getCreators(name).output_processor_creator)
    {
        const auto & output_getter = getCreators(name).output_creator;
        if (!output_getter)
            throw Exception("Format " + name + " is not suitable for output", ErrorCodes::FORMAT_IS_NOT_SUITABLE_FOR_OUTPUT);

        const Settings & settings = context.getSettingsRef();
        FormatSettings format_settings = getOutputFormatSetting(settings, context);

        /**  Materialization is needed, because formats can use the functions `IDataType`,
          *  which only work with full columns.
          */
        return std::make_shared<MaterializingBlockOutputStream>(
                output_getter(buf, sample, std::move(callback), format_settings), sample);
    }

    auto format = getOutputFormat(name, buf, sample, context, std::move(callback));
    return std::make_shared<MaterializingBlockOutputStream>(std::make_shared<OutputStreamToOutputFormat>(format), sample);
}


InputFormatPtr FormatFactory::getInputFormat(
    const String & name,
    ReadBuffer & buf,
    const Block & sample,
    const Context & context,
    UInt64 max_block_size,
    ReadCallback callback) const
{
    const auto & input_getter = getCreators(name).input_processor_creator;
    if (!input_getter)
        throw Exception("Format " + name + " is not suitable for input", ErrorCodes::FORMAT_IS_NOT_SUITABLE_FOR_INPUT);

    const Settings & settings = context.getSettingsRef();
    FormatSettings format_settings = getInputFormatSetting(settings, context);

    RowInputFormatParams params;
    params.max_block_size = max_block_size;
    params.allow_errors_num = format_settings.input_allow_errors_num;
    params.allow_errors_ratio = format_settings.input_allow_errors_ratio;
    params.callback = std::move(callback);
    params.max_execution_time = settings.max_execution_time;
    params.timeout_overflow_mode = settings.timeout_overflow_mode;

    auto format = input_getter(buf, sample, params, format_settings);

    /// It's a kludge. Because I cannot remove context from values format.
    if (auto * values = typeid_cast<ValuesBlockInputFormat *>(format.get()))
        values->setContext(context);

    return format;
}


OutputFormatPtr FormatFactory::getOutputFormat(
    const String & name, WriteBuffer & buf, const Block & sample, const Context & context, WriteCallback callback) const
{
    const auto & output_getter = getCreators(name).output_processor_creator;
    if (!output_getter)
        throw Exception("Format " + name + " is not suitable for output", ErrorCodes::FORMAT_IS_NOT_SUITABLE_FOR_OUTPUT);

    const Settings & settings = context.getSettingsRef();
    FormatSettings format_settings = getOutputFormatSetting(settings, context);

    /** TODO: Materialization is needed, because formats can use the functions `IDataType`,
      *  which only work with full columns.
      */
    auto format = output_getter(buf, sample, std::move(callback), format_settings);

    /// It's a kludge. Because I cannot remove context from MySQL format.
    if (auto * mysql = typeid_cast<MySQLOutputFormat *>(format.get()))
        mysql->setContext(context);

    return format;
}


void FormatFactory::registerInputFormat(const String & name, InputCreator input_creator)
{
    auto & target = dict[name].input_creator;
    if (target)
        throw Exception("FormatFactory: Input format " + name + " is already registered", ErrorCodes::LOGICAL_ERROR);
    target = std::move(input_creator);
}

void FormatFactory::registerOutputFormat(const String & name, OutputCreator output_creator)
{
    auto & target = dict[name].output_creator;
    if (target)
        throw Exception("FormatFactory: Output format " + name + " is already registered", ErrorCodes::LOGICAL_ERROR);
    target = std::move(output_creator);
}

void FormatFactory::registerInputFormatProcessor(const String & name, InputProcessorCreator input_creator)
{
    auto & target = dict[name].input_processor_creator;
    if (target)
        throw Exception("FormatFactory: Input format " + name + " is already registered", ErrorCodes::LOGICAL_ERROR);
    target = std::move(input_creator);
}

void FormatFactory::registerOutputFormatProcessor(const String & name, OutputProcessorCreator output_creator)
{
    auto & target = dict[name].output_processor_creator;
    if (target)
        throw Exception("FormatFactory: Output format " + name + " is already registered", ErrorCodes::LOGICAL_ERROR);
    target = std::move(output_creator);
}

void FormatFactory::registerFileSegmentationEngine(const String & name, FileSegmentationEngine file_segmentation_engine)
{
    auto & target = dict[name].file_segmentation_engine;
    if (target)
        throw Exception("FormatFactory: File segmentation engine " + name + " is already registered", ErrorCodes::LOGICAL_ERROR);
    target = std::move(file_segmentation_engine);
}

FormatFactory::FormatFactory()
{
    registerInputFormatNative(*this);
    registerOutputFormatNative(*this);

    registerOutputFormatProcessorJSONEachRowWithProgress(*this);

    registerInputFormatProcessorNative(*this);
    registerOutputFormatProcessorNative(*this);
    registerInputFormatProcessorRowBinary(*this);
    registerOutputFormatProcessorRowBinary(*this);
    registerInputFormatProcessorTabSeparated(*this);
    registerOutputFormatProcessorTabSeparated(*this);
    registerInputFormatProcessorValues(*this);
    registerOutputFormatProcessorValues(*this);
    registerInputFormatProcessorCSV(*this);
    registerOutputFormatProcessorCSV(*this);
    registerInputFormatProcessorTSKV(*this);
    registerOutputFormatProcessorTSKV(*this);
    registerInputFormatProcessorJSONEachRow(*this);
    registerOutputFormatProcessorJSONEachRow(*this);
    registerInputFormatProcessorJSONCompactEachRow(*this);
    registerOutputFormatProcessorJSONCompactEachRow(*this);
    registerInputFormatProcessorProtobuf(*this);
    registerOutputFormatProcessorProtobuf(*this);
    registerInputFormatProcessorCapnProto(*this);
    registerInputFormatProcessorORC(*this);
    registerInputFormatProcessorParquet(*this);
    registerOutputFormatProcessorParquet(*this);
    registerInputFormatProcessorAvro(*this);
    registerOutputFormatProcessorAvro(*this);
    registerInputFormatProcessorTemplate(*this);
    registerOutputFormatProcessorTemplate(*this);
<<<<<<< HEAD
    registerInputFormatProcessorMsgPack(*this);
    registerOutputFormatProcessorMsgPack(*this);
=======
    registerInputFormatProcessorRegexp(*this);
>>>>>>> cf2e5c06

    registerFileSegmentationEngineTabSeparated(*this);
    registerFileSegmentationEngineCSV(*this);
    registerFileSegmentationEngineJSONEachRow(*this);
    registerFileSegmentationEngineRegexp(*this);

    registerOutputFormatNull(*this);

    registerOutputFormatProcessorPretty(*this);
    registerOutputFormatProcessorPrettyCompact(*this);
    registerOutputFormatProcessorPrettySpace(*this);
    registerOutputFormatProcessorVertical(*this);
    registerOutputFormatProcessorJSON(*this);
    registerOutputFormatProcessorJSONCompact(*this);
    registerOutputFormatProcessorXML(*this);
    registerOutputFormatProcessorODBCDriver(*this);
    registerOutputFormatProcessorODBCDriver2(*this);
    registerOutputFormatProcessorNull(*this);
    registerOutputFormatProcessorMySQLWrite(*this);
}

FormatFactory & FormatFactory::instance()
{
    static FormatFactory ret;
    return ret;
}

}<|MERGE_RESOLUTION|>--- conflicted
+++ resolved
@@ -355,12 +355,9 @@
     registerOutputFormatProcessorAvro(*this);
     registerInputFormatProcessorTemplate(*this);
     registerOutputFormatProcessorTemplate(*this);
-<<<<<<< HEAD
+    registerInputFormatProcessorRegexp(*this);
     registerInputFormatProcessorMsgPack(*this);
     registerOutputFormatProcessorMsgPack(*this);
-=======
-    registerInputFormatProcessorRegexp(*this);
->>>>>>> cf2e5c06
 
     registerFileSegmentationEngineTabSeparated(*this);
     registerFileSegmentationEngineCSV(*this);
