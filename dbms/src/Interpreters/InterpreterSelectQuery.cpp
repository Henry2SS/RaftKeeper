#include <DataStreams/ExpressionBlockInputStream.h>
#include <DataStreams/FilterBlockInputStream.h>
#include <DataStreams/LimitBlockInputStream.h>
#include <DataStreams/LimitByBlockInputStream.h>
#include <DataStreams/PartialSortingBlockInputStream.h>
#include <DataStreams/MergeSortingBlockInputStream.h>
#include <DataStreams/MergingSortedBlockInputStream.h>
#include <DataStreams/AggregatingBlockInputStream.h>
#include <DataStreams/MergingAggregatedBlockInputStream.h>
#include <DataStreams/MergingAggregatedMemoryEfficientBlockInputStream.h>
#include <DataStreams/AsynchronousBlockInputStream.h>
#include <DataStreams/UnionBlockInputStream.h>
#include <DataStreams/ParallelAggregatingBlockInputStream.h>
#include <DataStreams/DistinctBlockInputStream.h>
#include <DataStreams/NullBlockInputStream.h>
#include <DataStreams/TotalsHavingBlockInputStream.h>
#include <DataStreams/copyData.h>
#include <DataStreams/CreatingSetsBlockInputStream.h>
#include <DataStreams/MaterializingBlockInputStream.h>
#include <DataStreams/ConcatBlockInputStream.h>
#include <DataStreams/RollupBlockInputStream.h>
#include <DataStreams/CubeBlockInputStream.h>
#include <DataStreams/ConvertColumnLowCardinalityToFullBlockInputStream.h>
#include <DataStreams/ConvertingBlockInputStream.h>

#include <Parsers/ASTSelectQuery.h>
#include <Parsers/ASTSelectWithUnionQuery.h>
#include <Parsers/ASTIdentifier.h>
#include <Parsers/ASTFunction.h>
#include <Parsers/ASTLiteral.h>
#include <Parsers/ASTOrderByElement.h>
#include <Parsers/ASTTablesInSelectQuery.h>

#include <Interpreters/InterpreterSelectQuery.h>
#include <Interpreters/InterpreterSelectWithUnionQuery.h>
#include <Interpreters/InterpreterSetQuery.h>
#include <Interpreters/evaluateConstantExpression.h>
#include <Interpreters/convertFieldToType.h>
#include <Interpreters/ExpressionAnalyzer.h>
#include <Interpreters/DatabaseAndTableWithAlias.h>
#include <Interpreters/JoinToSubqueryTransformVisitor.h>
#include <Interpreters/CrossToInnerJoinVisitor.h>

#include <Storages/MergeTree/MergeTreeWhereOptimizer.h>
#include <Storages/IStorage.h>
#include <Storages/StorageMergeTree.h>
#include <Storages/StorageReplicatedMergeTree.h>

#include <TableFunctions/ITableFunction.h>
#include <TableFunctions/TableFunctionFactory.h>

#include <Core/Field.h>
#include <Core/Types.h>
#include <Columns/Collator.h>
#include <Common/typeid_cast.h>
#include <Parsers/queryToString.h>
#include <ext/map.h>
#include <memory>


namespace DB
{

namespace ErrorCodes
{
    extern const int TOO_DEEP_SUBQUERIES;
    extern const int THERE_IS_NO_COLUMN;
    extern const int SAMPLING_NOT_SUPPORTED;
    extern const int ILLEGAL_FINAL;
    extern const int ILLEGAL_PREWHERE;
    extern const int TOO_MANY_COLUMNS;
    extern const int LOGICAL_ERROR;
    extern const int NOT_IMPLEMENTED;
    extern const int PARAMETER_OUT_OF_BOUND;
    extern const int ARGUMENT_OUT_OF_BOUND;
    extern const int INVALID_LIMIT_EXPRESSION;
}

InterpreterSelectQuery::InterpreterSelectQuery(
    const ASTPtr & query_ptr_,
    const Context & context_,
    const Names & required_result_column_names,
    QueryProcessingStage::Enum to_stage_,
    size_t subquery_depth_,
    bool only_analyze_,
    bool modify_inplace)
    : InterpreterSelectQuery(
          query_ptr_, context_, nullptr, nullptr, required_result_column_names, to_stage_, subquery_depth_, only_analyze_, modify_inplace)
{
}

InterpreterSelectQuery::InterpreterSelectQuery(
    const ASTPtr & query_ptr_,
    const Context & context_,
    const BlockInputStreamPtr & input_,
    QueryProcessingStage::Enum to_stage_,
    bool only_analyze_,
    bool modify_inplace)
    : InterpreterSelectQuery(query_ptr_, context_, input_, nullptr, Names{}, to_stage_, 0, only_analyze_, modify_inplace)
{
}

InterpreterSelectQuery::InterpreterSelectQuery(
    const ASTPtr & query_ptr_,
    const Context & context_,
    const StoragePtr & storage_,
    QueryProcessingStage::Enum to_stage_,
    bool only_analyze_,
    bool modify_inplace)
    : InterpreterSelectQuery(query_ptr_, context_, nullptr, storage_, Names{}, to_stage_, 0, only_analyze_, modify_inplace)
{
}

InterpreterSelectQuery::~InterpreterSelectQuery() = default;


/** There are no limits on the maximum size of the result for the subquery.
  *  Since the result of the query is not the result of the entire query.
  */
static Context getSubqueryContext(const Context & context)
{
    Context subquery_context = context;
    Settings subquery_settings = context.getSettings();
    subquery_settings.max_result_rows = 0;
    subquery_settings.max_result_bytes = 0;
    /// The calculation of extremes does not make sense and is not necessary (if you do it, then the extremes of the subquery can be taken for whole query).
    subquery_settings.extremes = 0;
    subquery_context.setSettings(subquery_settings);
    return subquery_context;
}

InterpreterSelectQuery::InterpreterSelectQuery(
    const ASTPtr & query_ptr_,
    const Context & context_,
    const BlockInputStreamPtr & input_,
    const StoragePtr & storage_,
    const Names & required_result_column_names,
    QueryProcessingStage::Enum to_stage_,
    size_t subquery_depth_,
    bool only_analyze_,
    bool modify_inplace)
    /// NOTE: the query almost always should be cloned because it will be modified during analysis.
    : query_ptr(modify_inplace ? query_ptr_ : query_ptr_->clone())
    , context(context_)
    , to_stage(to_stage_)
    , subquery_depth(subquery_depth_)
    , only_analyze(only_analyze_)
    , storage(storage_)
    , input(input_)
    , log(&Logger::get("InterpreterSelectQuery"))
{
    initSettings();
    const Settings & settings = context.getSettingsRef();

    if (settings.max_subquery_depth && subquery_depth > settings.max_subquery_depth)
        throw Exception("Too deep subqueries. Maximum: " + settings.max_subquery_depth.toString(),
            ErrorCodes::TOO_DEEP_SUBQUERIES);

    if (settings.allow_experimental_cross_to_join_conversion)
    {
        CrossToInnerJoinVisitor::Data cross_to_inner;
        CrossToInnerJoinVisitor(cross_to_inner).visit(query_ptr);
    }

    if (settings.allow_experimental_multiple_joins_emulation)
    {
        JoinToSubqueryTransformVisitor::Data join_to_subs_data;
        JoinToSubqueryTransformVisitor(join_to_subs_data).visit(query_ptr);
    }

    max_streams = settings.max_threads;
    ASTSelectQuery & query = selectQuery();

    ASTPtr table_expression = extractTableExpression(*query_ptr->as<ASTSelectQuery>(), 0);

    bool is_table_func = false;
    bool is_subquery = false;
    if (table_expression)
    {
        is_table_func = table_expression->as<ASTFunction>();
        is_subquery = table_expression->as<ASTSelectWithUnionQuery>();
    }

    if (input)
    {
        /// Read from prepared input.
        source_header = input->getHeader();
    }
    else if (is_subquery)
    {
        /// Read from subquery.
        interpreter_subquery = std::make_unique<InterpreterSelectWithUnionQuery>(
            table_expression, getSubqueryContext(context), required_columns, QueryProcessingStage::Complete, subquery_depth + 1, only_analyze, modify_inplace);

        source_header = interpreter_subquery->getSampleBlock();
    }
    else if (!storage)
    {
        if (is_table_func)
        {
            /// Read from table function.
            storage = context.getQueryContext().executeTableFunction(table_expression);
        }
        else
        {
            /// Read from table. Even without table expression (implicit SELECT ... FROM system.one).
            String database_name;
            String table_name;

            getDatabaseAndTableNames(database_name, table_name);

            storage = context.getTable(database_name, table_name);
        }
    }

    if (storage)
        table_lock = storage->lockStructureForShare(false, context.getCurrentQueryId());

    syntax_analyzer_result = SyntaxAnalyzer(context, subquery_depth).analyze(
        query_ptr, source_header.getNamesAndTypesList(), required_result_column_names, storage);
    query_analyzer = std::make_unique<ExpressionAnalyzer>(
        query_ptr, syntax_analyzer_result, context, NamesAndTypesList(),
        NameSet(required_result_column_names.begin(), required_result_column_names.end()), subquery_depth, !only_analyze);

    if (!only_analyze)
    {
        const auto * query = query_ptr->as<ASTSelectQuery>();

        if (query->sample_size() && (input || !storage || !storage->supportsSampling()))
            throw Exception("Illegal SAMPLE: table doesn't support sampling", ErrorCodes::SAMPLING_NOT_SUPPORTED);

        if (query->final() && (input || !storage || !storage->supportsFinal()))
            throw Exception((!input && storage) ? "Storage " + storage->getName() + " doesn't support FINAL" : "Illegal FINAL", ErrorCodes::ILLEGAL_FINAL);

        if (query->prewhere_expression && (input || !storage || !storage->supportsPrewhere()))
            throw Exception((!input && storage) ? "Storage " + storage->getName() + " doesn't support PREWHERE" : "Illegal PREWHERE", ErrorCodes::ILLEGAL_PREWHERE);

        /// Save the new temporary tables in the query context
        for (const auto & it : query_analyzer->getExternalTables())
            if (!context.tryGetExternalTable(it.first))
                context.addExternalTable(it.first, it.second);
    }

    if (!only_analyze || modify_inplace)
    {
        if (query_analyzer->isRewriteSubqueriesPredicate())
        {
            /// remake interpreter_subquery when PredicateOptimizer is rewrite subqueries and main table is subquery
            if (is_subquery)
                interpreter_subquery = std::make_unique<InterpreterSelectWithUnionQuery>(
                    table_expression,
                    getSubqueryContext(context),
                    required_columns,
                    QueryProcessingStage::Complete,
                    subquery_depth + 1,
                    only_analyze,
                    modify_inplace);
        }
    }

    if (interpreter_subquery)
    {
        /// If there is an aggregation in the outer query, WITH TOTALS is ignored in the subquery.
        if (query_analyzer->hasAggregation())
            interpreter_subquery->ignoreWithTotals();
    }

    required_columns = query_analyzer->getRequiredSourceColumns();

    if (storage)
        source_header = storage->getSampleBlockForColumns(required_columns);

    /// Calculate structure of the result.
    {
        Pipeline pipeline;
        executeImpl(pipeline, nullptr, true);
        result_header = pipeline.firstStream()->getHeader();
    }
}


ASTSelectQuery & InterpreterSelectQuery::selectQuery()
{
    return typeid_cast<ASTSelectQuery &>(*query_ptr);
}


void InterpreterSelectQuery::getDatabaseAndTableNames(String & database_name, String & table_name)
{
<<<<<<< HEAD
    if (auto db_and_table = getDatabaseAndTable(*query_ptr->as<ASTSelectQuery>(), 0))
=======
    if (auto db_and_table = getDatabaseAndTable(selectQuery(), 0))
>>>>>>> 73864856
    {
        table_name = db_and_table->table;
        database_name = db_and_table->database;

        /// If the database is not specified - use the current database.
        if (database_name.empty() && !context.tryGetTable("", table_name))
            database_name = context.getCurrentDatabase();
    }
    else /// If the table is not specified - use the table `system.one`.
    {
        database_name = "system";
        table_name = "one";
    }
}


Block InterpreterSelectQuery::getSampleBlock()
{
    return result_header;
}


BlockIO InterpreterSelectQuery::execute()
{
    Pipeline pipeline;
    executeImpl(pipeline, input, only_analyze);
    executeUnion(pipeline);

    BlockIO res;
    res.in = pipeline.firstStream();
    return res;
}

BlockInputStreams InterpreterSelectQuery::executeWithMultipleStreams()
{
    Pipeline pipeline;
    executeImpl(pipeline, input, only_analyze);
    return pipeline.streams;
}

InterpreterSelectQuery::AnalysisResult InterpreterSelectQuery::analyzeExpressions(QueryProcessingStage::Enum from_stage, bool dry_run)
{
    AnalysisResult res;

    /// Do I need to perform the first part of the pipeline - running on remote servers during distributed processing.
    res.first_stage = from_stage < QueryProcessingStage::WithMergeableState
        && to_stage >= QueryProcessingStage::WithMergeableState;
    /// Do I need to execute the second part of the pipeline - running on the initiating server during distributed processing.
    res.second_stage = from_stage <= QueryProcessingStage::WithMergeableState
        && to_stage > QueryProcessingStage::WithMergeableState;

    /** First we compose a chain of actions and remember the necessary steps from it.
        *  Regardless of from_stage and to_stage, we will compose a complete sequence of actions to perform optimization and
        *  throw out unnecessary columns based on the entire query. In unnecessary parts of the query, we will not execute subqueries.
        */

    bool has_prewhere = false;
    bool has_where = false;
    size_t where_step_num;

    auto finalizeChain = [&](ExpressionActionsChain & chain)
    {
        chain.finalize();

        if (has_prewhere)
        {
            const ExpressionActionsChain::Step & step = chain.steps.at(0);
            res.prewhere_info->remove_prewhere_column = step.can_remove_required_output.at(0);

            Names columns_to_remove;
            for (size_t i = 1; i < step.required_output.size(); ++i)
            {
                if (step.can_remove_required_output[i])
                    columns_to_remove.push_back(step.required_output[i]);
            }

            if (!columns_to_remove.empty())
            {
                auto columns = res.prewhere_info->prewhere_actions->getSampleBlock().getNamesAndTypesList();
                ExpressionActionsPtr actions = std::make_shared<ExpressionActions>(columns, context);
                for (const auto & column : columns_to_remove)
                    actions->add(ExpressionAction::removeColumn(column));

                res.prewhere_info->remove_columns_actions = std::move(actions);
            }

            res.columns_to_remove_after_prewhere = std::move(columns_to_remove);
        }
        if (has_where)
            res.remove_where_filter = chain.steps.at(where_step_num).can_remove_required_output.at(0);

        has_prewhere = has_where = false;

        chain.clear();
    };

    {
        ExpressionActionsChain chain(context);
        ASTSelectQuery & query = selectQuery();

        Names additional_required_columns_after_prewhere;
        const auto * query = query_ptr->as<ASTSelectQuery>();

        if (storage && query->sample_size())
        {
            Names columns_for_sampling = storage->getColumnsRequiredForSampling();
            additional_required_columns_after_prewhere.insert(additional_required_columns_after_prewhere.end(),
                columns_for_sampling.begin(), columns_for_sampling.end());
        }

        if (storage && query->final())
        {
            Names columns_for_final = storage->getColumnsRequiredForFinal();
            additional_required_columns_after_prewhere.insert(additional_required_columns_after_prewhere.end(),
                columns_for_final.begin(), columns_for_final.end());
        }

        if (query_analyzer->appendPrewhere(chain, !res.first_stage, additional_required_columns_after_prewhere))
        {
            has_prewhere = true;

            res.prewhere_info = std::make_shared<PrewhereInfo>(
                    chain.steps.front().actions, query->prewhere_expression->getColumnName());

            chain.addStep();
        }

        res.need_aggregate = query_analyzer->hasAggregation();

        query_analyzer->appendArrayJoin(chain, dry_run || !res.first_stage);

        if (query_analyzer->appendJoin(chain, dry_run || !res.first_stage))
        {
            res.before_join = chain.getLastActions();
            if (!res.hasJoin())
                throw Exception("No expected JOIN", ErrorCodes::LOGICAL_ERROR);
            chain.addStep();
        }

        if (query_analyzer->appendWhere(chain, dry_run || !res.first_stage))
        {
            where_step_num = chain.steps.size() - 1;
            has_where = res.has_where = true;
            res.before_where = chain.getLastActions();
            chain.addStep();
        }

        if (res.need_aggregate)
        {
            query_analyzer->appendGroupBy(chain, dry_run || !res.first_stage);
            query_analyzer->appendAggregateFunctionsArguments(chain, dry_run || !res.first_stage);
            res.before_aggregation = chain.getLastActions();

            finalizeChain(chain);

            if (query_analyzer->appendHaving(chain, dry_run || !res.second_stage))
            {
                res.has_having = true;
                res.before_having = chain.getLastActions();
                chain.addStep();
            }
        }

        /// If there is aggregation, we execute expressions in SELECT and ORDER BY on the initiating server, otherwise on the source servers.
        query_analyzer->appendSelect(chain, dry_run || (res.need_aggregate ? !res.second_stage : !res.first_stage));
        res.selected_columns = chain.getLastStep().required_output;
        res.has_order_by = query_analyzer->appendOrderBy(chain, dry_run || (res.need_aggregate ? !res.second_stage : !res.first_stage));
        res.before_order_and_select = chain.getLastActions();
        chain.addStep();

        if (query_analyzer->appendLimitBy(chain, dry_run || !res.second_stage))
        {
            res.has_limit_by = true;
            res.before_limit_by = chain.getLastActions();
            chain.addStep();
        }

        query_analyzer->appendProjectResult(chain);
        res.final_projection = chain.getLastActions();

        finalizeChain(chain);
    }

    /// Before executing WHERE and HAVING, remove the extra columns from the block (mostly the aggregation keys).
    if (res.has_where)
        res.before_where->prependProjectInput();
    if (res.has_having)
        res.before_having->prependProjectInput();

    res.subqueries_for_sets = query_analyzer->getSubqueriesForSets();

    /// Check that PREWHERE doesn't contain unusual actions. Unusual actions are that can change number of rows.
    if (res.prewhere_info)
    {
        auto check_actions = [](const ExpressionActionsPtr & actions)
        {
            if (actions)
                for (const auto & action : actions->getActions())
                    if (action.type == ExpressionAction::Type::JOIN || action.type == ExpressionAction::Type::ARRAY_JOIN)
                        throw Exception("PREWHERE cannot contain ARRAY JOIN or JOIN action", ErrorCodes::ILLEGAL_PREWHERE);
        };

        check_actions(res.prewhere_info->prewhere_actions);
        check_actions(res.prewhere_info->alias_actions);
        check_actions(res.prewhere_info->remove_columns_actions);
    }

    return res;
}


void InterpreterSelectQuery::executeImpl(Pipeline & pipeline, const BlockInputStreamPtr & prepared_input, bool dry_run)
{
    /** Streams of data. When the query is executed in parallel, we have several data streams.
     *  If there is no GROUP BY, then perform all operations before ORDER BY and LIMIT in parallel, then
     *  if there is an ORDER BY, then glue the streams using UnionBlockInputStream, and then MergeSortingBlockInputStream,
     *  if not, then glue it using UnionBlockInputStream,
     *  then apply LIMIT.
     *  If there is GROUP BY, then we will perform all operations up to GROUP BY, inclusive, in parallel;
     *  a parallel GROUP BY will glue streams into one,
     *  then perform the remaining operations with one resulting stream.
     */

    ASTSelectQuery & query = selectQuery();
    const Settings & settings = context.getSettingsRef();

    QueryProcessingStage::Enum from_stage = QueryProcessingStage::FetchColumns;

    /// PREWHERE optimization
    if (storage)
    {
        if (!dry_run)
            from_stage = storage->getQueryProcessingStage(context);

        query_analyzer->makeSetsForIndex();

        auto optimize_prewhere = [&](auto & merge_tree)
        {
            SelectQueryInfo query_info;
            query_info.query = query_ptr;
            query_info.syntax_analyzer_result = syntax_analyzer_result;
            query_info.sets = query_analyzer->getPreparedSets();

            const auto * query = query_ptr->as<ASTSelectQuery>();

            /// Try transferring some condition from WHERE to PREWHERE if enabled and viable
            if (settings.optimize_move_to_prewhere && query->where_expression && !query->prewhere_expression && !query->final())
                MergeTreeWhereOptimizer{query_info, context, merge_tree.getData(), query_analyzer->getRequiredSourceColumns(), log};
        };

        if (const StorageMergeTree * merge_tree = dynamic_cast<const StorageMergeTree *>(storage.get()))
            optimize_prewhere(*merge_tree);
        else if (const StorageReplicatedMergeTree * replicated_merge_tree = dynamic_cast<const StorageReplicatedMergeTree *>(storage.get()))
            optimize_prewhere(*replicated_merge_tree);
    }

    AnalysisResult expressions;

    if (dry_run)
    {
        pipeline.streams.emplace_back(std::make_shared<NullBlockInputStream>(source_header));
        expressions = analyzeExpressions(QueryProcessingStage::FetchColumns, true);

        if (expressions.prewhere_info)
            pipeline.streams.back() = std::make_shared<FilterBlockInputStream>(
                    pipeline.streams.back(), expressions.prewhere_info->prewhere_actions,
                    expressions.prewhere_info->prewhere_column_name, expressions.prewhere_info->remove_prewhere_column);
    }
    else
    {
        if (prepared_input)
            pipeline.streams.push_back(prepared_input);

        expressions = analyzeExpressions(from_stage, false);

        if (from_stage == QueryProcessingStage::WithMergeableState &&
            to_stage == QueryProcessingStage::WithMergeableState)
            throw Exception("Distributed on Distributed is not supported", ErrorCodes::NOT_IMPLEMENTED);

        /** Read the data from Storage. from_stage - to what stage the request was completed in Storage. */
        executeFetchColumns(from_stage, pipeline, expressions.prewhere_info, expressions.columns_to_remove_after_prewhere);

        LOG_TRACE(log, QueryProcessingStage::toString(from_stage) << " -> " << QueryProcessingStage::toString(to_stage));
    }

    if (to_stage > QueryProcessingStage::FetchColumns)
    {
        /// Now we will compose block streams that perform the necessary actions.
        const auto * query = query_ptr->as<ASTSelectQuery>();

        /// Do I need to aggregate in a separate row rows that have not passed max_rows_to_group_by.
        bool aggregate_overflow_row =
            expressions.need_aggregate &&
            query->group_by_with_totals &&
            settings.max_rows_to_group_by &&
            settings.group_by_overflow_mode == OverflowMode::ANY &&
            settings.totals_mode != TotalsMode::AFTER_HAVING_EXCLUSIVE;

        /// Do I need to immediately finalize the aggregate functions after the aggregation?
        bool aggregate_final =
            expressions.need_aggregate &&
            to_stage > QueryProcessingStage::WithMergeableState &&
            !query->group_by_with_totals && !query->group_by_with_rollup && !query->group_by_with_cube;

        if (expressions.first_stage)
        {
            if (expressions.hasJoin())
            {
<<<<<<< HEAD
                const auto * join = query->join()->table_join->as<ASTTableJoin>();
                if (join->kind == ASTTableJoin::Kind::Full || join->kind == ASTTableJoin::Kind::Right)
=======
                const ASTTableJoin & join = static_cast<const ASTTableJoin &>(*query.join()->table_join);
                if (isRightOrFull(join.kind))
>>>>>>> 73864856
                    pipeline.stream_with_non_joined_data = expressions.before_join->createStreamWithNonJoinedDataIfFullOrRightJoin(
                        pipeline.firstStream()->getHeader(), settings.max_block_size);

                for (auto & stream : pipeline.streams)   /// Applies to all sources except stream_with_non_joined_data.
                    stream = std::make_shared<ExpressionBlockInputStream>(stream, expressions.before_join);
            }

            if (expressions.has_where)
                executeWhere(pipeline, expressions.before_where, expressions.remove_where_filter);

            if (expressions.need_aggregate)
                executeAggregation(pipeline, expressions.before_aggregation, aggregate_overflow_row, aggregate_final);
            else
            {
                executeExpression(pipeline, expressions.before_order_and_select);
                executeDistinct(pipeline, true, expressions.selected_columns);
            }

            /** For distributed query processing,
              *  if no GROUP, HAVING set,
              *  but there is an ORDER or LIMIT,
              *  then we will perform the preliminary sorting and LIMIT on the remote server.
              */
            if (!expressions.second_stage && !expressions.need_aggregate && !expressions.has_having)
            {
                if (expressions.has_order_by)
                    executeOrder(pipeline);

                if (expressions.has_order_by && query->limit_length)
                    executeDistinct(pipeline, false, expressions.selected_columns);

                if (query->limit_length)
                    executePreLimit(pipeline);
            }

            // If there is no global subqueries, we can run subqueries only when receive them on server.
            if (!query_analyzer->hasGlobalSubqueries() && !expressions.subqueries_for_sets.empty())
                executeSubqueriesInSetsAndJoins(pipeline, expressions.subqueries_for_sets);
        }

        if (expressions.second_stage)
        {
            bool need_second_distinct_pass = false;
            bool need_merge_streams = false;

            if (expressions.need_aggregate)
            {
                /// If you need to combine aggregated results from multiple servers
                if (!expressions.first_stage)
                    executeMergeAggregated(pipeline, aggregate_overflow_row, aggregate_final);

                if (!aggregate_final)
                {
                    if (query->group_by_with_totals)
                    {
                        bool final = !query->group_by_with_rollup && !query->group_by_with_cube;
                        executeTotalsAndHaving(pipeline, expressions.has_having, expressions.before_having, aggregate_overflow_row, final);
                    }

                    if (query->group_by_with_rollup)
                        executeRollupOrCube(pipeline, Modificator::ROLLUP);
                    else if (query->group_by_with_cube)
                        executeRollupOrCube(pipeline, Modificator::CUBE);

                    if ((query->group_by_with_rollup || query->group_by_with_cube) && expressions.has_having)
                    {
                        if (query->group_by_with_totals)
                            throw Exception("WITH TOTALS and WITH ROLLUP or CUBE are not supported together in presence of HAVING", ErrorCodes::NOT_IMPLEMENTED);
                        executeHaving(pipeline, expressions.before_having);
                    }
                }
                else if (expressions.has_having)
                    executeHaving(pipeline, expressions.before_having);

                executeExpression(pipeline, expressions.before_order_and_select);
                executeDistinct(pipeline, true, expressions.selected_columns);

                need_second_distinct_pass = query->distinct && pipeline.hasMoreThanOneStream();
            }
            else
            {
                need_second_distinct_pass = query->distinct && pipeline.hasMoreThanOneStream();

                if (query->group_by_with_totals && !aggregate_final)
                {
                    bool final = !query->group_by_with_rollup && !query->group_by_with_cube;
                    executeTotalsAndHaving(pipeline, expressions.has_having, expressions.before_having, aggregate_overflow_row, final);
                }

                if ((query->group_by_with_rollup || query->group_by_with_cube) && !aggregate_final)
                {
                    if (query->group_by_with_rollup)
                        executeRollupOrCube(pipeline, Modificator::ROLLUP);
                    else if (query->group_by_with_cube)
                        executeRollupOrCube(pipeline, Modificator::CUBE);

                    if (expressions.has_having)
                    {
                        if (query->group_by_with_totals)
                            throw Exception("WITH TOTALS and WITH ROLLUP or CUBE are not supported together in presence of HAVING", ErrorCodes::NOT_IMPLEMENTED);
                        executeHaving(pipeline, expressions.before_having);
                    }
                }
            }

            if (expressions.has_order_by)
            {
                /** If there is an ORDER BY for distributed query processing,
                  *  but there is no aggregation, then on the remote servers ORDER BY was made
                  *  - therefore, we merge the sorted streams from remote servers.
                  */
                if (!expressions.first_stage && !expressions.need_aggregate && !(query->group_by_with_totals && !aggregate_final))
                    executeMergeSorted(pipeline);
                else    /// Otherwise, just sort.
                    executeOrder(pipeline);
            }

            /** Optimization - if there are several sources and there is LIMIT, then first apply the preliminary LIMIT,
              * limiting the number of rows in each up to `offset + limit`.
              */
            if (query->limit_length && pipeline.hasMoreThanOneStream() && !query->distinct && !expressions.has_limit_by && !settings.extremes)
            {
                executePreLimit(pipeline);
            }

            if (need_second_distinct_pass
                || query->limit_length
                || query->limit_by_expression_list
                || pipeline.stream_with_non_joined_data)
            {
                need_merge_streams = true;
            }

            if (need_merge_streams)
                executeUnion(pipeline);

            /** If there was more than one stream,
              * then DISTINCT needs to be performed once again after merging all streams.
              */
            if (need_second_distinct_pass)
                executeDistinct(pipeline, false, expressions.selected_columns);

            if (expressions.has_limit_by)
            {
                executeExpression(pipeline, expressions.before_limit_by);
                executeLimitBy(pipeline);
            }

            /** We must do projection after DISTINCT because projection may remove some columns.
              */
            executeProjection(pipeline, expressions.final_projection);

            /** Extremes are calculated before LIMIT, but after LIMIT BY. This is Ok.
              */
            executeExtremes(pipeline);

            executeLimit(pipeline);
        }
    }

    if (query_analyzer->hasGlobalSubqueries() && !expressions.subqueries_for_sets.empty())
        executeSubqueriesInSetsAndJoins(pipeline, expressions.subqueries_for_sets);
}


static UInt64 getLimitUIntValue(const ASTPtr & node, const Context & context)
{
    const auto & [field, type] = evaluateConstantExpression(node, context);

    if (!isNumber(type))
        throw Exception("Illegal type " + type->getName() + " of LIMIT expression, must be numeric type", ErrorCodes::INVALID_LIMIT_EXPRESSION);

    Field converted = convertFieldToType(field, DataTypeUInt64());
    if (converted.isNull())
        throw Exception("The value " + applyVisitor(FieldVisitorToString(), field) + " of LIMIT expression is not representable as UInt64", ErrorCodes::INVALID_LIMIT_EXPRESSION);

    return converted.safeGet<UInt64>();
}

static std::pair<UInt64, UInt64> getLimitLengthAndOffset(const ASTSelectQuery & query, const Context & context)
{
    UInt64 length = 0;
    UInt64 offset = 0;

    if (query.limit_length)
    {
        length = getLimitUIntValue(query.limit_length, context);
        if (query.limit_offset)
            offset = getLimitUIntValue(query.limit_offset, context);
    }

    return {length, offset};
}

static UInt64 getLimitForSorting(const ASTSelectQuery & query, const Context & context)
{
    /// Partial sort can be done if there is LIMIT but no DISTINCT or LIMIT BY.
    if (!query.distinct && !query.limit_by_expression_list)
    {
        auto [limit_length, limit_offset] = getLimitLengthAndOffset(query, context);
        return limit_length + limit_offset;
    }
    return 0;
}


void InterpreterSelectQuery::executeFetchColumns(
        QueryProcessingStage::Enum processing_stage, Pipeline & pipeline,
        const PrewhereInfoPtr & prewhere_info, const Names & columns_to_remove_after_prewhere)
{
    ASTSelectQuery & query = selectQuery();
    const Settings & settings = context.getSettingsRef();

    /// Actions to calculate ALIAS if required.
    ExpressionActionsPtr alias_actions;
    /// Are ALIAS columns required for query execution?
    auto alias_columns_required = false;

    if (storage && !storage->getColumns().aliases.empty())
    {
        const auto & column_defaults = storage->getColumns().defaults;
        for (const auto & column : required_columns)
        {
            const auto default_it = column_defaults.find(column);
            if (default_it != std::end(column_defaults) && default_it->second.kind == ColumnDefaultKind::Alias)
            {
                alias_columns_required = true;
                break;
            }
        }

        if (alias_columns_required)
        {
            /// Columns required for prewhere actions.
            NameSet required_prewhere_columns;
            /// Columns required for prewhere actions which are aliases in storage.
            NameSet required_prewhere_aliases;
            Block prewhere_actions_result;
            if (prewhere_info)
            {
                auto prewhere_required_columns = prewhere_info->prewhere_actions->getRequiredColumns();
                required_prewhere_columns.insert(prewhere_required_columns.begin(), prewhere_required_columns.end());
                prewhere_actions_result = prewhere_info->prewhere_actions->getSampleBlock();
            }

            /// We will create an expression to return all the requested columns, with the calculation of the required ALIAS columns.
            ASTPtr required_columns_expr_list = std::make_shared<ASTExpressionList>();
            /// Separate expression for columns used in prewhere.
            ASTPtr required_prewhere_columns_expr_list = std::make_shared<ASTExpressionList>();

            for (const auto & column : required_columns)
            {
                ASTPtr column_expr;
                const auto default_it = column_defaults.find(column);
                bool is_alias = default_it != std::end(column_defaults) && default_it->second.kind == ColumnDefaultKind::Alias;
                if (is_alias)
                    column_expr = setAlias(default_it->second.expression->clone(), column);
                else
                    column_expr = std::make_shared<ASTIdentifier>(column);

                if (required_prewhere_columns.count(column))
                {
                    required_prewhere_columns_expr_list->children.emplace_back(std::move(column_expr));

                    if (is_alias)
                        required_prewhere_aliases.insert(column);
                }
                else
                    required_columns_expr_list->children.emplace_back(std::move(column_expr));
            }

            /// Columns which we will get after prewhere execution.
            NamesAndTypesList additional_source_columns;
            /// Add columns which will be added by prewhere (otherwise we will remove them in project action).
            NameSet columns_to_remove(columns_to_remove_after_prewhere.begin(), columns_to_remove_after_prewhere.end());
            for (const auto & column : prewhere_actions_result)
            {
                if (prewhere_info->remove_prewhere_column && column.name == prewhere_info->prewhere_column_name)
                    continue;

                if (columns_to_remove.count(column.name))
                    continue;

                required_columns_expr_list->children.emplace_back(std::make_shared<ASTIdentifier>(column.name));
                additional_source_columns.emplace_back(column.name, column.type);
            }
            auto additional_source_columns_set = ext::map<NameSet>(additional_source_columns, [] (const auto & it) { return it.name; });

            auto syntax_result = SyntaxAnalyzer(context).analyze(required_columns_expr_list, additional_source_columns, {}, storage);
            alias_actions = ExpressionAnalyzer(required_columns_expr_list, syntax_result, context).getActions(true);

            /// The set of required columns could be added as a result of adding an action to calculate ALIAS.
            required_columns = alias_actions->getRequiredColumns();

            /// Do not remove prewhere filter if it is a column which is used as alias.
            if (prewhere_info && prewhere_info->remove_prewhere_column)
                if (required_columns.end()
                    != std::find(required_columns.begin(), required_columns.end(), prewhere_info->prewhere_column_name))
                    prewhere_info->remove_prewhere_column = false;

            /// Remove columns which will be added by prewhere.
            size_t next_req_column_pos = 0;
            for (size_t i = 0; i < required_columns.size(); ++i)
            {
                if (!additional_source_columns_set.count(required_columns[i]))
                {
                    if (next_req_column_pos < i)
                        std::swap(required_columns[i], required_columns[next_req_column_pos]);
                    ++next_req_column_pos;
                }
            }
            required_columns.resize(next_req_column_pos);

            if (prewhere_info)
            {
                /// Don't remove columns which are needed to be aliased.
                auto new_actions = std::make_shared<ExpressionActions>(prewhere_info->prewhere_actions->getRequiredColumnsWithTypes(), context);
                for (const auto & action : prewhere_info->prewhere_actions->getActions())
                {
                    if (action.type != ExpressionAction::REMOVE_COLUMN
                        || required_columns.end() == std::find(required_columns.begin(), required_columns.end(), action.source_name))
                        new_actions->add(action);
                }
                prewhere_info->prewhere_actions = std::move(new_actions);

                auto analyzed_result = SyntaxAnalyzer(context).analyze(required_prewhere_columns_expr_list, storage->getColumns().getAllPhysical());
                prewhere_info->alias_actions =
                    ExpressionAnalyzer(required_prewhere_columns_expr_list, analyzed_result, context)
                    .getActions(true, false);

                /// Add columns required by alias actions.
                auto required_aliased_columns = prewhere_info->alias_actions->getRequiredColumns();
                for (auto & column : required_aliased_columns)
                    if (!prewhere_actions_result.has(column))
                        if (required_columns.end() == std::find(required_columns.begin(), required_columns.end(), column))
                            required_columns.push_back(column);

                /// Add columns required by prewhere actions.
                for (const auto & column : required_prewhere_columns)
                    if (required_prewhere_aliases.count(column) == 0)
                        if (required_columns.end() == std::find(required_columns.begin(), required_columns.end(), column))
                            required_columns.push_back(column);
            }
        }
    }

    /// Limitation on the number of columns to read.
    /// It's not applied in 'only_analyze' mode, because the query could be analyzed without removal of unnecessary columns.
    if (!only_analyze && settings.max_columns_to_read && required_columns.size() > settings.max_columns_to_read)
        throw Exception("Limit for number of columns to read exceeded. "
            "Requested: " + toString(required_columns.size())
            + ", maximum: " + settings.max_columns_to_read.toString(),
            ErrorCodes::TOO_MANY_COLUMNS);

    /** With distributed query processing, almost no computations are done in the threads,
     *  but wait and receive data from remote servers.
     *  If we have 20 remote servers, and max_threads = 8, then it would not be very good
     *  connect and ask only 8 servers at a time.
     *  To simultaneously query more remote servers,
     *  instead of max_threads, max_distributed_connections is used.
     */
    bool is_remote = false;
    if (storage && storage->isRemote())
    {
        is_remote = true;
        max_streams = settings.max_distributed_connections;
    }

    UInt64 max_block_size = settings.max_block_size;
    const auto * query = query_ptr->as<ASTSelectQuery>();

    auto [limit_length, limit_offset] = getLimitLengthAndOffset(*query, context);

    /** Optimization - if not specified DISTINCT, WHERE, GROUP, HAVING, ORDER, LIMIT BY but LIMIT is specified, and limit + offset < max_block_size,
     *  then as the block size we will use limit + offset (not to read more from the table than requested),
     *  and also set the number of threads to 1.
     */
    if (!query->distinct
        && !query->prewhere_expression
        && !query->where_expression
        && !query->group_expression_list
        && !query->having_expression
        && !query->order_expression_list
        && !query->limit_by_expression_list
        && query->limit_length
        && !query_analyzer->hasAggregation()
        && limit_length + limit_offset < max_block_size)
    {
        max_block_size = std::max(UInt64(1), limit_length + limit_offset);
        max_streams = 1;
    }

    if (!max_block_size)
        throw Exception("Setting 'max_block_size' cannot be zero", ErrorCodes::PARAMETER_OUT_OF_BOUND);

    /// Initialize the initial data streams to which the query transforms are superimposed. Table or subquery or prepared input?
    if (!pipeline.streams.empty())
    {
        /// Prepared input.
    }
    else if (interpreter_subquery)
    {
        /// Subquery.
        /// If we need less number of columns that subquery have - update the interpreter.
        if (required_columns.size() < source_header.columns())
        {
            ASTPtr subquery = extractTableExpression(*query, 0);
            if (!subquery)
                throw Exception("Subquery expected", ErrorCodes::LOGICAL_ERROR);

            interpreter_subquery = std::make_unique<InterpreterSelectWithUnionQuery>(
                subquery, getSubqueryContext(context), required_columns, QueryProcessingStage::Complete, subquery_depth + 1, only_analyze);

            if (query_analyzer->hasAggregation())
                interpreter_subquery->ignoreWithTotals();
        }

        pipeline.streams = interpreter_subquery->executeWithMultipleStreams();
    }
    else if (storage)
    {
        /// Table.

        if (max_streams == 0)
            throw Exception("Logical error: zero number of streams requested", ErrorCodes::LOGICAL_ERROR);

        /// If necessary, we request more sources than the number of threads - to distribute the work evenly over the threads.
        if (max_streams > 1 && !is_remote)
            max_streams *= settings.max_streams_to_max_threads_ratio;

        SelectQueryInfo query_info;
        query_info.query = query_ptr;
        query_info.syntax_analyzer_result = syntax_analyzer_result;
        query_info.sets = query_analyzer->getPreparedSets();
        query_info.prewhere_info = prewhere_info;

        pipeline.streams = storage->read(required_columns, query_info, context, processing_stage, max_block_size, max_streams);

        if (pipeline.streams.empty())
        {
            pipeline.streams.emplace_back(std::make_shared<NullBlockInputStream>(storage->getSampleBlockForColumns(required_columns)));

            if (query_info.prewhere_info)
                pipeline.streams.back() = std::make_shared<FilterBlockInputStream>(
                        pipeline.streams.back(), prewhere_info->prewhere_actions,
                        prewhere_info->prewhere_column_name, prewhere_info->remove_prewhere_column);
        }

        pipeline.transform([&](auto & stream)
        {
            stream->addTableLock(table_lock);
        });

        /// Set the limits and quota for reading data, the speed and time of the query.
        {
            IBlockInputStream::LocalLimits limits;
            limits.mode = IBlockInputStream::LIMITS_TOTAL;
            limits.size_limits = SizeLimits(settings.max_rows_to_read, settings.max_bytes_to_read, settings.read_overflow_mode);
            limits.max_execution_time = settings.max_execution_time;
            limits.timeout_overflow_mode = settings.timeout_overflow_mode;

            /** Quota and minimal speed restrictions are checked on the initiating server of the request, and not on remote servers,
              *  because the initiating server has a summary of the execution of the request on all servers.
              *
              * But limits on data size to read and maximum execution time are reasonable to check both on initiator and
              *  additionally on each remote server, because these limits are checked per block of data processed,
              *  and remote servers may process way more blocks of data than are received by initiator.
              */
            if (to_stage == QueryProcessingStage::Complete)
            {
                limits.min_execution_speed = settings.min_execution_speed;
                limits.max_execution_speed = settings.max_execution_speed;
                limits.min_execution_speed_bytes = settings.min_execution_speed_bytes;
                limits.max_execution_speed_bytes = settings.max_execution_speed_bytes;
                limits.timeout_before_checking_execution_speed = settings.timeout_before_checking_execution_speed;
            }

            QuotaForIntervals & quota = context.getQuota();

            pipeline.transform([&](auto & stream)
            {
                stream->setLimits(limits);

                if (to_stage == QueryProcessingStage::Complete)
                    stream->setQuota(quota);
            });
        }
    }
    else
        throw Exception("Logical error in InterpreterSelectQuery: nowhere to read", ErrorCodes::LOGICAL_ERROR);

    /// Aliases in table declaration.
    if (processing_stage == QueryProcessingStage::FetchColumns && alias_actions)
    {
        pipeline.transform([&](auto & stream)
        {
            stream = std::make_shared<ExpressionBlockInputStream>(stream, alias_actions);
        });
    }
}


void InterpreterSelectQuery::executeWhere(Pipeline & pipeline, const ExpressionActionsPtr & expression, bool remove_fiter)
{
    pipeline.transform([&](auto & stream)
    {
<<<<<<< HEAD
        stream = std::make_shared<FilterBlockInputStream>(
            stream, expression, query_ptr->as<ASTSelectQuery>()->where_expression->getColumnName(), remove_fiter);
=======
        stream = std::make_shared<FilterBlockInputStream>(stream, expression, selectQuery().where_expression->getColumnName(), remove_fiter);
>>>>>>> 73864856
    });
}


void InterpreterSelectQuery::executeAggregation(Pipeline & pipeline, const ExpressionActionsPtr & expression, bool overflow_row, bool final)
{
    pipeline.transform([&](auto & stream)
    {
        stream = std::make_shared<ExpressionBlockInputStream>(stream, expression);
    });

    Names key_names;
    AggregateDescriptions aggregates;
    query_analyzer->getAggregateInfo(key_names, aggregates);

    Block header = pipeline.firstStream()->getHeader();
    ColumnNumbers keys;
    for (const auto & name : key_names)
        keys.push_back(header.getPositionByName(name));
    for (auto & descr : aggregates)
        if (descr.arguments.empty())
            for (const auto & name : descr.argument_names)
                descr.arguments.push_back(header.getPositionByName(name));

    const Settings & settings = context.getSettingsRef();

    /** Two-level aggregation is useful in two cases:
      * 1. Parallel aggregation is done, and the results should be merged in parallel.
      * 2. An aggregation is done with store of temporary data on the disk, and they need to be merged in a memory efficient way.
      */
    bool allow_to_use_two_level_group_by = pipeline.streams.size() > 1 || settings.max_bytes_before_external_group_by != 0;

    Aggregator::Params params(header, keys, aggregates,
        overflow_row, settings.max_rows_to_group_by, settings.group_by_overflow_mode,
        settings.compile ? &context.getCompiler() : nullptr, settings.min_count_to_compile,
        allow_to_use_two_level_group_by ? settings.group_by_two_level_threshold : SettingUInt64(0),
        allow_to_use_two_level_group_by ? settings.group_by_two_level_threshold_bytes : SettingUInt64(0),
        settings.max_bytes_before_external_group_by, settings.empty_result_for_aggregation_by_empty_set,
        context.getTemporaryPath(), settings.max_threads);

    /// If there are several sources, then we perform parallel aggregation
    if (pipeline.streams.size() > 1)
    {
        pipeline.firstStream() = std::make_shared<ParallelAggregatingBlockInputStream>(
            pipeline.streams, pipeline.stream_with_non_joined_data, params, final,
            max_streams,
            settings.aggregation_memory_efficient_merge_threads
                ? static_cast<size_t>(settings.aggregation_memory_efficient_merge_threads)
                : static_cast<size_t>(settings.max_threads));

        pipeline.stream_with_non_joined_data = nullptr;
        pipeline.streams.resize(1);
    }
    else
    {
        BlockInputStreams inputs;
        if (!pipeline.streams.empty())
            inputs.push_back(pipeline.firstStream());
        else
            pipeline.streams.resize(1);

        if (pipeline.stream_with_non_joined_data)
            inputs.push_back(pipeline.stream_with_non_joined_data);

        pipeline.firstStream() = std::make_shared<AggregatingBlockInputStream>(std::make_shared<ConcatBlockInputStream>(inputs), params, final);

        pipeline.stream_with_non_joined_data = nullptr;
    }
}


void InterpreterSelectQuery::executeMergeAggregated(Pipeline & pipeline, bool overflow_row, bool final)
{
    Names key_names;
    AggregateDescriptions aggregates;
    query_analyzer->getAggregateInfo(key_names, aggregates);

    Block header = pipeline.firstStream()->getHeader();

    ColumnNumbers keys;
    for (const auto & name : key_names)
        keys.push_back(header.getPositionByName(name));

    /** There are two modes of distributed aggregation.
      *
      * 1. In different threads read from the remote servers blocks.
      * Save all the blocks in the RAM. Merge blocks.
      * If the aggregation is two-level - parallelize to the number of buckets.
      *
      * 2. In one thread, read blocks from different servers in order.
      * RAM stores only one block from each server.
      * If the aggregation is a two-level aggregation, we consistently merge the blocks of each next level.
      *
      * The second option consumes less memory (up to 256 times less)
      *  in the case of two-level aggregation, which is used for large results after GROUP BY,
      *  but it can work more slowly.
      */

    const Settings & settings = context.getSettingsRef();

    Aggregator::Params params(header, keys, aggregates, overflow_row, settings.max_threads);

    if (!settings.distributed_aggregation_memory_efficient)
    {
        /// We union several sources into one, parallelizing the work.
        executeUnion(pipeline);

        /// Now merge the aggregated blocks
        pipeline.firstStream() = std::make_shared<MergingAggregatedBlockInputStream>(pipeline.firstStream(), params, final, settings.max_threads);
    }
    else
    {
        pipeline.firstStream() = std::make_shared<MergingAggregatedMemoryEfficientBlockInputStream>(pipeline.streams, params, final,
            max_streams,
            settings.aggregation_memory_efficient_merge_threads
                ? static_cast<size_t>(settings.aggregation_memory_efficient_merge_threads)
                : static_cast<size_t>(settings.max_threads));

        pipeline.streams.resize(1);
    }
}


void InterpreterSelectQuery::executeHaving(Pipeline & pipeline, const ExpressionActionsPtr & expression)
{
    pipeline.transform([&](auto & stream)
    {
<<<<<<< HEAD
        stream = std::make_shared<FilterBlockInputStream>(
            stream, expression, query_ptr->as<ASTSelectQuery>()->having_expression->getColumnName());
=======
        stream = std::make_shared<FilterBlockInputStream>(stream, expression, selectQuery().having_expression->getColumnName());
>>>>>>> 73864856
    });
}


void InterpreterSelectQuery::executeTotalsAndHaving(Pipeline & pipeline, bool has_having, const ExpressionActionsPtr & expression, bool overflow_row, bool final)
{
    executeUnion(pipeline);

    const Settings & settings = context.getSettingsRef();

    pipeline.firstStream() = std::make_shared<TotalsHavingBlockInputStream>(
<<<<<<< HEAD
        pipeline.firstStream(),
        overflow_row,
        expression,
        has_having ? query_ptr->as<ASTSelectQuery>()->having_expression->getColumnName() : "",
        settings.totals_mode,
        settings.totals_auto_threshold,
        final);
=======
        pipeline.firstStream(), overflow_row, expression,
        has_having ? selectQuery().having_expression->getColumnName() : "", settings.totals_mode, settings.totals_auto_threshold, final);
>>>>>>> 73864856
}

void InterpreterSelectQuery::executeRollupOrCube(Pipeline & pipeline, Modificator modificator)
{
    executeUnion(pipeline);

    Names key_names;
    AggregateDescriptions aggregates;
    query_analyzer->getAggregateInfo(key_names, aggregates);

    Block header = pipeline.firstStream()->getHeader();

    ColumnNumbers keys;

    for (const auto & name : key_names)
        keys.push_back(header.getPositionByName(name));

    const Settings & settings = context.getSettingsRef();

    Aggregator::Params params(header, keys, aggregates,
        false, settings.max_rows_to_group_by, settings.group_by_overflow_mode,
        settings.compile ? &context.getCompiler() : nullptr, settings.min_count_to_compile,
        SettingUInt64(0), SettingUInt64(0),
        settings.max_bytes_before_external_group_by, settings.empty_result_for_aggregation_by_empty_set,
        context.getTemporaryPath(), settings.max_threads);

    if (modificator == Modificator::ROLLUP)
        pipeline.firstStream() = std::make_shared<RollupBlockInputStream>(pipeline.firstStream(), params);
    else
        pipeline.firstStream() = std::make_shared<CubeBlockInputStream>(pipeline.firstStream(), params);
}


void InterpreterSelectQuery::executeExpression(Pipeline & pipeline, const ExpressionActionsPtr & expression)
{
    pipeline.transform([&](auto & stream)
    {
        stream = std::make_shared<ExpressionBlockInputStream>(stream, expression);
    });
}


static SortDescription getSortDescription(const ASTSelectQuery & query)
{
    SortDescription order_descr;
    order_descr.reserve(query.order_expression_list->children.size());
    for (const auto & elem : query.order_expression_list->children)
    {
        String name = elem->children.front()->getColumnName();
        const auto * order_by_elem = elem->as<ASTOrderByElement>();

        std::shared_ptr<Collator> collator;
        if (order_by_elem->collation)
            collator = std::make_shared<Collator>(order_by_elem->collation->as<ASTLiteral>()->value.get<String>());

        order_descr.emplace_back(name, order_by_elem->direction, order_by_elem->nulls_direction, collator);
    }

    return order_descr;
}


void InterpreterSelectQuery::executeOrder(Pipeline & pipeline)
{
<<<<<<< HEAD
    const auto * query = query_ptr->as<ASTSelectQuery>();

    SortDescription order_descr = getSortDescription(*query);
    UInt64 limit = getLimitForSorting(*query, context);
=======
    ASTSelectQuery & query = selectQuery();
    SortDescription order_descr = getSortDescription(query);
    UInt64 limit = getLimitForSorting(query, context);
>>>>>>> 73864856

    const Settings & settings = context.getSettingsRef();

    pipeline.transform([&](auto & stream)
    {
        auto sorting_stream = std::make_shared<PartialSortingBlockInputStream>(stream, order_descr, limit);

        /// Limits on sorting
        IBlockInputStream::LocalLimits limits;
        limits.mode = IBlockInputStream::LIMITS_TOTAL;
        limits.size_limits = SizeLimits(settings.max_rows_to_sort, settings.max_bytes_to_sort, settings.sort_overflow_mode);
        sorting_stream->setLimits(limits);

        stream = sorting_stream;
    });

    /// If there are several streams, we merge them into one
    executeUnion(pipeline);

    /// Merge the sorted blocks.
    pipeline.firstStream() = std::make_shared<MergeSortingBlockInputStream>(
        pipeline.firstStream(), order_descr, settings.max_block_size, limit,
        settings.max_bytes_before_remerge_sort,
        settings.max_bytes_before_external_sort, context.getTemporaryPath());
}


void InterpreterSelectQuery::executeMergeSorted(Pipeline & pipeline)
{
<<<<<<< HEAD
    const auto * query = query_ptr->as<ASTSelectQuery>();

    SortDescription order_descr = getSortDescription(*query);
    UInt64 limit = getLimitForSorting(*query, context);
=======
    ASTSelectQuery & query = selectQuery();
    SortDescription order_descr = getSortDescription(query);
    UInt64 limit = getLimitForSorting(query, context);
>>>>>>> 73864856

    const Settings & settings = context.getSettingsRef();

    /// If there are several streams, then we merge them into one
    if (pipeline.hasMoreThanOneStream())
    {
        unifyStreams(pipeline);

        /** MergingSortedBlockInputStream reads the sources sequentially.
          * To make the data on the remote servers prepared in parallel, we wrap it in AsynchronousBlockInputStream.
          */
        pipeline.transform([&](auto & stream)
        {
            stream = std::make_shared<AsynchronousBlockInputStream>(stream);
        });

        /// Merge the sorted sources into one sorted source.
        pipeline.firstStream() = std::make_shared<MergingSortedBlockInputStream>(pipeline.streams, order_descr, settings.max_block_size, limit);
        pipeline.streams.resize(1);
    }
}


void InterpreterSelectQuery::executeProjection(Pipeline & pipeline, const ExpressionActionsPtr & expression)
{
    pipeline.transform([&](auto & stream)
    {
        stream = std::make_shared<ExpressionBlockInputStream>(stream, expression);
    });
}


void InterpreterSelectQuery::executeDistinct(Pipeline & pipeline, bool before_order, Names columns)
{
<<<<<<< HEAD
    const auto * query = query_ptr->as<ASTSelectQuery>();

    if (query->distinct)
=======
    ASTSelectQuery & query = selectQuery();
    if (query.distinct)
>>>>>>> 73864856
    {
        const Settings & settings = context.getSettingsRef();

        auto [limit_length, limit_offset] = getLimitLengthAndOffset(*query, context);
        UInt64 limit_for_distinct = 0;

        /// If after this stage of DISTINCT ORDER BY is not executed, then you can get no more than limit_length + limit_offset of different rows.
        if (!query->order_expression_list || !before_order)
            limit_for_distinct = limit_length + limit_offset;

        pipeline.transform([&](auto & stream)
        {
            SizeLimits limits(settings.max_rows_in_distinct, settings.max_bytes_in_distinct, settings.distinct_overflow_mode);
            stream = std::make_shared<DistinctBlockInputStream>(stream, limits, limit_for_distinct, columns);
        });
    }
}


void InterpreterSelectQuery::executeUnion(Pipeline & pipeline)
{
    /// If there are still several streams, then we combine them into one
    if (pipeline.hasMoreThanOneStream())
    {
        unifyStreams(pipeline);

        pipeline.firstStream() = std::make_shared<UnionBlockInputStream>(pipeline.streams, pipeline.stream_with_non_joined_data, max_streams);
        pipeline.stream_with_non_joined_data = nullptr;
        pipeline.streams.resize(1);
    }
    else if (pipeline.stream_with_non_joined_data)
    {
        pipeline.streams.push_back(pipeline.stream_with_non_joined_data);
        pipeline.stream_with_non_joined_data = nullptr;
    }
}


/// Preliminary LIMIT - is used in every source, if there are several sources, before they are combined.
void InterpreterSelectQuery::executePreLimit(Pipeline & pipeline)
{
<<<<<<< HEAD
    const auto * query = query_ptr->as<ASTSelectQuery>();

=======
    ASTSelectQuery & query = selectQuery();
>>>>>>> 73864856
    /// If there is LIMIT
    if (query->limit_length)
    {
        auto [limit_length, limit_offset] = getLimitLengthAndOffset(*query, context);
        pipeline.transform([&, limit = limit_length + limit_offset](auto & stream)
        {
            stream = std::make_shared<LimitBlockInputStream>(stream, limit, 0, false);
        });
    }
}


void InterpreterSelectQuery::executeLimitBy(Pipeline & pipeline)
{
<<<<<<< HEAD
    const auto * query = query_ptr->as<ASTSelectQuery>();

    if (!query->limit_by_value || !query->limit_by_expression_list)
=======
    ASTSelectQuery & query = selectQuery();
    if (!query.limit_by_value || !query.limit_by_expression_list)
>>>>>>> 73864856
        return;

    Names columns;
    for (const auto & elem : query->limit_by_expression_list->children)
        columns.emplace_back(elem->getColumnName());

    UInt64 value = getLimitUIntValue(query->limit_by_value, context);

    pipeline.transform([&](auto & stream)
    {
        stream = std::make_shared<LimitByBlockInputStream>(stream, value, columns);
    });
}


bool hasWithTotalsInAnySubqueryInFromClause(const ASTSelectQuery & query)
{
    if (query.group_by_with_totals)
        return true;

    /** NOTE You can also check that the table in the subquery is distributed, and that it only looks at one shard.
      * In other cases, totals will be computed on the initiating server of the query, and it is not necessary to read the data to the end.
      */

    if (auto query_table = extractTableExpression(query, 0))
    {
        if (const auto * ast_union = query_table->as<ASTSelectWithUnionQuery>())
        {
            for (const auto & elem : ast_union->list_of_selects->children)
                if (hasWithTotalsInAnySubqueryInFromClause(*elem->as<ASTSelectQuery>()))
                    return true;
        }
    }

    return false;
}


void InterpreterSelectQuery::executeLimit(Pipeline & pipeline)
{
<<<<<<< HEAD
    const auto * query = query_ptr->as<ASTSelectQuery>();

=======
    ASTSelectQuery & query = selectQuery();
>>>>>>> 73864856
    /// If there is LIMIT
    if (query->limit_length)
    {
        /** Rare case:
          *  if there is no WITH TOTALS and there is a subquery in FROM, and there is WITH TOTALS on one of the levels,
          *  then when using LIMIT, you should read the data to the end, rather than cancel the query earlier,
          *  because if you cancel the query, we will not get `totals` data from the remote server.
          *
          * Another case:
          *  if there is WITH TOTALS and there is no ORDER BY, then read the data to the end,
          *  otherwise TOTALS is counted according to incomplete data.
          */
        bool always_read_till_end = false;

        if (query->group_by_with_totals && !query->order_expression_list)
            always_read_till_end = true;

        if (!query->group_by_with_totals && hasWithTotalsInAnySubqueryInFromClause(*query))
            always_read_till_end = true;

        UInt64 limit_length;
        UInt64 limit_offset;
        std::tie(limit_length, limit_offset) = getLimitLengthAndOffset(*query, context);

        pipeline.transform([&](auto & stream)
        {
            stream = std::make_shared<LimitBlockInputStream>(stream, limit_length, limit_offset, always_read_till_end);
        });
    }
}


void InterpreterSelectQuery::executeExtremes(Pipeline & pipeline)
{
    if (!context.getSettingsRef().extremes)
        return;

    pipeline.transform([&](auto & stream)
    {
        stream->enableExtremes();
    });
}


void InterpreterSelectQuery::executeSubqueriesInSetsAndJoins(Pipeline & pipeline, SubqueriesForSets & subqueries_for_sets)
{
    executeUnion(pipeline);
    pipeline.firstStream() = std::make_shared<CreatingSetsBlockInputStream>(
        pipeline.firstStream(), subqueries_for_sets, context);
}

void InterpreterSelectQuery::unifyStreams(Pipeline & pipeline)
{
    if (pipeline.hasMoreThanOneStream())
    {
        /// Unify streams in case they have different headers.
        auto first_header = pipeline.streams.at(0)->getHeader();
        for (size_t i = 1; i < pipeline.streams.size(); ++i)
        {
            auto & stream = pipeline.streams[i];
            auto header = stream->getHeader();
            auto mode = ConvertingBlockInputStream::MatchColumnsMode::Name;
            if (!blocksHaveEqualStructure(first_header, header))
                stream = std::make_shared<ConvertingBlockInputStream>(context, stream, first_header, mode);
        }
    }
}


void InterpreterSelectQuery::ignoreWithTotals()
{
<<<<<<< HEAD
    query_ptr->as<ASTSelectQuery>()->group_by_with_totals = false;
=======
    selectQuery().group_by_with_totals = false;
>>>>>>> 73864856
}


void InterpreterSelectQuery::initSettings()
{
<<<<<<< HEAD
    if (auto settings = query_ptr->as<ASTSelectQuery>()->settings)
        InterpreterSetQuery(settings, context).executeForCurrentContext();
=======
    ASTSelectQuery & query = selectQuery();
    if (query.settings)
        InterpreterSetQuery(query.settings, context).executeForCurrentContext();
>>>>>>> 73864856
}

}<|MERGE_RESOLUTION|>--- conflicted
+++ resolved
@@ -281,17 +281,13 @@
 
 ASTSelectQuery & InterpreterSelectQuery::selectQuery()
 {
-    return typeid_cast<ASTSelectQuery &>(*query_ptr);
+    return *query_ptr->as<ASTSelectQuery>();
 }
 
 
 void InterpreterSelectQuery::getDatabaseAndTableNames(String & database_name, String & table_name)
 {
-<<<<<<< HEAD
-    if (auto db_and_table = getDatabaseAndTable(*query_ptr->as<ASTSelectQuery>(), 0))
-=======
     if (auto db_and_table = getDatabaseAndTable(selectQuery(), 0))
->>>>>>> 73864856
     {
         table_name = db_and_table->table;
         database_name = db_and_table->database;
@@ -600,13 +596,8 @@
         {
             if (expressions.hasJoin())
             {
-<<<<<<< HEAD
                 const auto * join = query->join()->table_join->as<ASTTableJoin>();
-                if (join->kind == ASTTableJoin::Kind::Full || join->kind == ASTTableJoin::Kind::Right)
-=======
-                const ASTTableJoin & join = static_cast<const ASTTableJoin &>(*query.join()->table_join);
-                if (isRightOrFull(join.kind))
->>>>>>> 73864856
+                if (isRightOrFull(join->kind))
                     pipeline.stream_with_non_joined_data = expressions.before_join->createStreamWithNonJoinedDataIfFullOrRightJoin(
                         pipeline.firstStream()->getHeader(), settings.max_block_size);
 
@@ -1113,12 +1104,7 @@
 {
     pipeline.transform([&](auto & stream)
     {
-<<<<<<< HEAD
-        stream = std::make_shared<FilterBlockInputStream>(
-            stream, expression, query_ptr->as<ASTSelectQuery>()->where_expression->getColumnName(), remove_fiter);
-=======
         stream = std::make_shared<FilterBlockInputStream>(stream, expression, selectQuery().where_expression->getColumnName(), remove_fiter);
->>>>>>> 73864856
     });
 }
 
@@ -1246,12 +1232,7 @@
 {
     pipeline.transform([&](auto & stream)
     {
-<<<<<<< HEAD
-        stream = std::make_shared<FilterBlockInputStream>(
-            stream, expression, query_ptr->as<ASTSelectQuery>()->having_expression->getColumnName());
-=======
         stream = std::make_shared<FilterBlockInputStream>(stream, expression, selectQuery().having_expression->getColumnName());
->>>>>>> 73864856
     });
 }
 
@@ -1263,18 +1244,13 @@
     const Settings & settings = context.getSettingsRef();
 
     pipeline.firstStream() = std::make_shared<TotalsHavingBlockInputStream>(
-<<<<<<< HEAD
         pipeline.firstStream(),
         overflow_row,
         expression,
-        has_having ? query_ptr->as<ASTSelectQuery>()->having_expression->getColumnName() : "",
+        has_having ? selectQuery().having_expression->getColumnName() : "",
         settings.totals_mode,
         settings.totals_auto_threshold,
         final);
-=======
-        pipeline.firstStream(), overflow_row, expression,
-        has_having ? selectQuery().having_expression->getColumnName() : "", settings.totals_mode, settings.totals_auto_threshold, final);
->>>>>>> 73864856
 }
 
 void InterpreterSelectQuery::executeRollupOrCube(Pipeline & pipeline, Modificator modificator)
@@ -1339,16 +1315,9 @@
 
 void InterpreterSelectQuery::executeOrder(Pipeline & pipeline)
 {
-<<<<<<< HEAD
-    const auto * query = query_ptr->as<ASTSelectQuery>();
-
-    SortDescription order_descr = getSortDescription(*query);
-    UInt64 limit = getLimitForSorting(*query, context);
-=======
     ASTSelectQuery & query = selectQuery();
     SortDescription order_descr = getSortDescription(query);
     UInt64 limit = getLimitForSorting(query, context);
->>>>>>> 73864856
 
     const Settings & settings = context.getSettingsRef();
 
@@ -1378,16 +1347,9 @@
 
 void InterpreterSelectQuery::executeMergeSorted(Pipeline & pipeline)
 {
-<<<<<<< HEAD
-    const auto * query = query_ptr->as<ASTSelectQuery>();
-
-    SortDescription order_descr = getSortDescription(*query);
-    UInt64 limit = getLimitForSorting(*query, context);
-=======
     ASTSelectQuery & query = selectQuery();
     SortDescription order_descr = getSortDescription(query);
     UInt64 limit = getLimitForSorting(query, context);
->>>>>>> 73864856
 
     const Settings & settings = context.getSettingsRef();
 
@@ -1422,14 +1384,8 @@
 
 void InterpreterSelectQuery::executeDistinct(Pipeline & pipeline, bool before_order, Names columns)
 {
-<<<<<<< HEAD
-    const auto * query = query_ptr->as<ASTSelectQuery>();
-
-    if (query->distinct)
-=======
     ASTSelectQuery & query = selectQuery();
     if (query.distinct)
->>>>>>> 73864856
     {
         const Settings & settings = context.getSettingsRef();
 
@@ -1471,12 +1427,7 @@
 /// Preliminary LIMIT - is used in every source, if there are several sources, before they are combined.
 void InterpreterSelectQuery::executePreLimit(Pipeline & pipeline)
 {
-<<<<<<< HEAD
-    const auto * query = query_ptr->as<ASTSelectQuery>();
-
-=======
     ASTSelectQuery & query = selectQuery();
->>>>>>> 73864856
     /// If there is LIMIT
     if (query->limit_length)
     {
@@ -1491,14 +1442,8 @@
 
 void InterpreterSelectQuery::executeLimitBy(Pipeline & pipeline)
 {
-<<<<<<< HEAD
-    const auto * query = query_ptr->as<ASTSelectQuery>();
-
-    if (!query->limit_by_value || !query->limit_by_expression_list)
-=======
     ASTSelectQuery & query = selectQuery();
     if (!query.limit_by_value || !query.limit_by_expression_list)
->>>>>>> 73864856
         return;
 
     Names columns;
@@ -1539,12 +1484,7 @@
 
 void InterpreterSelectQuery::executeLimit(Pipeline & pipeline)
 {
-<<<<<<< HEAD
-    const auto * query = query_ptr->as<ASTSelectQuery>();
-
-=======
     ASTSelectQuery & query = selectQuery();
->>>>>>> 73864856
     /// If there is LIMIT
     if (query->limit_length)
     {
@@ -1616,24 +1556,15 @@
 
 void InterpreterSelectQuery::ignoreWithTotals()
 {
-<<<<<<< HEAD
-    query_ptr->as<ASTSelectQuery>()->group_by_with_totals = false;
-=======
     selectQuery().group_by_with_totals = false;
->>>>>>> 73864856
 }
 
 
 void InterpreterSelectQuery::initSettings()
 {
-<<<<<<< HEAD
-    if (auto settings = query_ptr->as<ASTSelectQuery>()->settings)
-        InterpreterSetQuery(settings, context).executeForCurrentContext();
-=======
     ASTSelectQuery & query = selectQuery();
     if (query.settings)
         InterpreterSetQuery(query.settings, context).executeForCurrentContext();
->>>>>>> 73864856
 }
 
 }