--- conflicted
+++ resolved
@@ -130,27 +130,16 @@
                 throw;
             }
 
-<<<<<<< HEAD
-            String table_data_path = database_and_table.first->getDataPath(table_name);
-=======
-            String table_data_path_relative = database_and_table.first->getTableDataPath(database_and_table.second->getTableName());
->>>>>>> cd911728
+            String table_data_path_relative = database_and_table.first->getTableDataPath(table_name);
 
             /// Delete table metadata and table itself from memory
             database_and_table.first->removeTable(context, table_id.table_name);
             database_and_table.second->is_dropped = true;
 
             /// If it is not virtual database like Dictionary then drop remaining data dir
-<<<<<<< HEAD
-            if (!table_data_path.empty())
-            {
-                table_data_path = context.getPath() + table_data_path;
-=======
             if (!table_data_path_relative.empty())
             {
                 String table_data_path = context.getPath() + table_data_path_relative;
->>>>>>> cd911728
-
                 if (Poco::File(table_data_path).exists())
                     Poco::File(table_data_path).remove(true);
             }
