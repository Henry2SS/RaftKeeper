--- conflicted
+++ resolved
@@ -46,11 +46,7 @@
 class MarkCache;
 class UncompressedCache;
 class ProcessList;
-<<<<<<< HEAD
-struct QueryStatus;
-=======
-class ProcessListElement;
->>>>>>> a0f91001
+class QueryStatus;
 class Macros;
 struct Progress;
 class Clusters;
