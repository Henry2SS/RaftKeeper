--- conflicted
+++ resolved
@@ -62,11 +62,8 @@
 class QueryLog;
 class QueryThreadLog;
 class PartLog;
-<<<<<<< HEAD
 class TextLog;
-=======
 class TraceLog;
->>>>>>> 78fc10a3
 struct MergeTreeSettings;
 class IDatabase;
 class DDLGuard;
