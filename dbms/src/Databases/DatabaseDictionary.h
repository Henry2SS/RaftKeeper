--- conflicted
+++ resolved
@@ -9,11 +9,7 @@
 
 namespace Poco
 {
-<<<<<<< HEAD
-class Logger;
-=======
     class Logger;
->>>>>>> a3d90b30
 }
 
 
