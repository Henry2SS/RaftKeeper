--- conflicted
+++ resolved
@@ -427,11 +427,7 @@
 }
 
 
-<<<<<<< HEAD
-DataTypes Block::getTypes() const
-=======
 DataTypes Block::getDataTypes() const
->>>>>>> 91f877a0
 {
     DataTypes res;
     res.reserve(columns());
