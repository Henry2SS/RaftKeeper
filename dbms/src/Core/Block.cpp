--- conflicted
+++ resolved
@@ -427,11 +427,7 @@
 }
 
 
-<<<<<<< HEAD
-DataTypes Block::getTypes() const
-=======
 DataTypes Block::getDataTypes() const
->>>>>>> eeb3617b
 {
     DataTypes res;
     res.reserve(columns());
