#include <DataTypes/DataTypeDateTime.h>

#include <Core/DecimalFunctions.h>
#include <Functions/IFunction.h>
#include <Functions/FunctionFactory.h>
#include <Core/Field.h>

#include <time.h>


namespace DB

{
/// Get the current time. (It is a constant, it is evaluated once for the entire query.)

class PreparedFunctionNow : public PreparedFunctionImpl
{
public:
    explicit PreparedFunctionNow(time_t time_) : time_value(time_) {}

    String getName() const override { return "now"; }

protected:
    void executeImpl(Block & block, const ColumnNumbers &, size_t result, size_t input_rows_count) override
    {
        block.getByPosition(result).column = DataTypeDateTime().createColumnConst(
                input_rows_count,
                static_cast<UInt64>(time_value));
    }

private:
    time_t time_value;
};

class FunctionBaseNow : public IFunctionBase
{
public:
    explicit FunctionBaseNow(time_t time_) : time_value(time_), return_type(std::make_shared<DataTypeDateTime>()) {}

    String getName() const override { return "now"; }

    const DataTypes & getArgumentTypes() const override
    {
        static const DataTypes argument_types;
        return argument_types;
    }

    const DataTypePtr & getReturnType() const override
    {
        return return_type;
    }

    PreparedFunctionPtr prepare(const Block &, const ColumnNumbers &, size_t) const override
    {
        return std::make_shared<PreparedFunctionNow>(time_value);
    }

    bool isDeterministic() const override { return false; }
    bool isDeterministicInScopeOfQuery() const override { return true; }

private:
    time_t time_value;
    DataTypePtr return_type;
};

class FunctionBuilderNow : public FunctionBuilderImpl
{
public:
    static constexpr auto name = "now";

    String getName() const override { return name; }

    bool isDeterministic() const override { return false; }

    size_t getNumberOfArguments() const override { return 0; }
    static FunctionBuilderPtr create(const Context &) { return std::make_shared<FunctionBuilderNow>(); }

protected:
    DataTypePtr getReturnTypeImpl(const DataTypes &) const override { return std::make_shared<DataTypeDateTime>(); }

    FunctionBasePtr buildImpl(const ColumnsWithTypeAndName &, const DataTypePtr &) const override
    {
<<<<<<< HEAD
        block.getByPosition(result).column = DataTypeDateTime().createColumnConst(input_rows_count, static_cast<UInt64>(time(nullptr)));
=======
        return std::make_shared<FunctionBaseNow>(time(nullptr));
>>>>>>> 4ce0beb8
    }
};

void registerFunctionNow(FunctionFactory & factory)
{
    factory.registerFunction<FunctionBuilderNow>(FunctionFactory::CaseInsensitive);
}

}<|MERGE_RESOLUTION|>--- conflicted
+++ resolved
@@ -80,11 +80,7 @@
 
     FunctionBasePtr buildImpl(const ColumnsWithTypeAndName &, const DataTypePtr &) const override
     {
-<<<<<<< HEAD
-        block.getByPosition(result).column = DataTypeDateTime().createColumnConst(input_rows_count, static_cast<UInt64>(time(nullptr)));
-=======
         return std::make_shared<FunctionBaseNow>(time(nullptr));
->>>>>>> 4ce0beb8
     }
 };
 
