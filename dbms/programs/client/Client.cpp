--- conflicted
+++ resolved
@@ -25,11 +25,7 @@
 #include <Poco/File.h>
 #include <Poco/Util/Application.h>
 #include <common/find_symbols.h>
-<<<<<<< HEAD
-=======
-#include <common/config_common.h>
 #include <common/LineReader.h>
->>>>>>> 7f8b1726
 #include <Common/ClickHouseRevision.h>
 #include <Common/Stopwatch.h>
 #include <Common/Exception.h>
@@ -505,15 +501,11 @@
             if (!history_file.empty() && !Poco::File(history_file).exists())
                 Poco::File(history_file).createFile();
 
-<<<<<<< HEAD
 #ifdef USE_REPLXX
             ReplxxLineReader lr(Suggest::instance(), history_file, '\\', config().has("multiline") ? ';' : 0);
 #else
             LineReader lr(history_file, '\\', config().has("multiline") ? ';' : 0);
 #endif
-=======
-            LineReader lr(&Suggest::instance(), history_file, '\\', config().has("multiline") ? ';' : 0);
->>>>>>> 7f8b1726
 
             do
             {
