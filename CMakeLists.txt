--- conflicted
+++ resolved
@@ -222,19 +222,10 @@
     set(NOT_UNBUNDLED 1)
 endif ()
 
-<<<<<<< HEAD
-        # FIXME: glibc-compatibility may be non-static in some builds!
-        set (DEFAULT_LIBS "${DEFAULT_LIBS} ${ClickHouse_BINARY_DIR}/libs/libglibc-compatibility/libglibc-compatibility${${CMAKE_POSTFIX_VARIABLE}}.a")
-
-        # glibc-compatibility library relies to fixed version of libc headers (because minor changes in function attributes between different glibc versions will introduce incompatibilities)
-        include_directories (SYSTEM ${ClickHouse_SOURCE_DIR}/contrib/libc-headers/x86_64-linux-gnu ${ClickHouse_SOURCE_DIR}/contrib/libc-headers)
-    endif ()
-=======
 # Using system libs can cause lot of warnings in includes (on macro expansion).
 if (UNBUNDLED OR NOT (OS_LINUX OR APPLE) OR ARCH_32)
     option (NO_WERROR "Disable -Werror compiler option" ON)
 endif ()
->>>>>>> d7f35726
 
 # Make this extra-checks for correct library dependencies.
 if (OS_LINUX AND NOT SANITIZE)
